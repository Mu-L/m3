// Copyright (c) 2018 Uber Technologies, Inc.
//
// Permission is hereby granted, free of charge, to any person obtaining a copy
// of this software and associated documentation files (the "Software"), to deal
// in the Software without restriction, including without limitation the rights
// to use, copy, modify, merge, publish, distribute, sublicense, and/or sell
// copies of the Software, and to permit persons to whom the Software is
// furnished to do so, subject to the following conditions:
//
// The above copyright notice and this permission notice shall be included in
// all copies or substantial portions of the Software.
//
// THE SOFTWARE IS PROVIDED "AS IS", WITHOUT WARRANTY OF ANY KIND, EXPRESS OR
// IMPLIED, INCLUDING BUT NOT LIMITED TO THE WARRANTIES OF MERCHANTABILITY,
// FITNESS FOR A PARTICULAR PURPOSE AND NONINFRINGEMENT. IN NO EVENT SHALL THE
// AUTHORS OR COPYRIGHT HOLDERS BE LIABLE FOR ANY CLAIM, DAMAGES OR OTHER
// LIABILITY, WHETHER IN AN ACTION OF CONTRACT, TORT OR OTHERWISE, ARISING FROM,
// OUT OF OR IN CONNECTION WITH THE SOFTWARE OR THE USE OR OTHER DEALINGS IN
// THE SOFTWARE.

package m3

import (
	"bytes"
	"context"
	goerrors "errors"
	"fmt"
	"sync"
	"time"

	"github.com/m3db/m3/src/dbnode/encoding"
	"github.com/m3db/m3/src/query/block"
	"github.com/m3db/m3/src/query/errors"
	"github.com/m3db/m3/src/query/models"
	"github.com/m3db/m3/src/query/storage"
	"github.com/m3db/m3/src/query/storage/m3/multiresults"
	"github.com/m3db/m3/src/query/ts"
	"github.com/m3db/m3/src/query/ts/m3db"
	"github.com/m3db/m3/src/query/ts/m3db/consolidators"
	"github.com/m3db/m3x/ident"
	xsync "github.com/m3db/m3x/sync"
)

var (
	errUnaggregatedAndAggregatedDisabled = goerrors.New("fetch options has both " +
		"aggregated and unaggregated namespace lookup disabled")
	errNoNamespacesConfigured  = goerrors.New("no namespaces configured")
	errMismatchedFetchedLength = goerrors.New("length of fetched attributes and" +
		" series iterators does not match")
)

<<<<<<< HEAD
=======
type queryFanoutType uint

const (
	namespaceInvalid queryFanoutType = iota
	namespaceCoversAllQueryRange
	namespaceCoversPartialQueryRange
)

>>>>>>> 0647a121
type m3storage struct {
	clusters        Clusters
	readWorkerPool  xsync.PooledWorkerPool
	writeWorkerPool xsync.PooledWorkerPool
	opts            m3db.Options
	nowFn           func() time.Time
}

// NewStorage creates a new local m3storage instance.
// TODO: consider taking in an iterator pools here.
func NewStorage(
	clusters Clusters,
	readWorkerPool xsync.PooledWorkerPool,
	writeWorkerPool xsync.PooledWorkerPool,
	tagOptions models.TagOptions,
	lookbackDuration time.Duration,
) Storage {
	opts := m3db.NewOptions().
		SetTagOptions(tagOptions).
		SetLookbackDuration(lookbackDuration).
		SetConsolidationFunc(consolidators.TakeLast)

	return &m3storage{
		clusters:        clusters,
		readWorkerPool:  readWorkerPool,
		writeWorkerPool: writeWorkerPool,
		opts:            opts,
		nowFn:           time.Now,
	}
}

func (s *m3storage) Fetch(
	ctx context.Context,
	query *storage.FetchQuery,
	options *storage.FetchOptions,
) (*storage.FetchResult, error) {
	accumulator, err := s.fetchCompressed(ctx, query, options)
	if err != nil {
		return nil, err
	}

	iters, attrs, err := accumulator.FinalResultWithAttrs()
	defer accumulator.Close()
	if err != nil {
		return nil, err
	}

	fetchResult, err := storage.SeriesIteratorsToFetchResult(
		iters,
		s.readWorkerPool,
		false,
		s.opts.TagOptions(),
	)

	if err != nil {
		return nil, err
	}

	if len(fetchResult.SeriesList) != len(attrs) {
		return nil, errMismatchedFetchedLength
	}

	for i := range fetchResult.SeriesList {
		fetchResult.SeriesList[i].SetResolution(attrs[i].Resolution)
	}

	return fetchResult, nil
}

func (s *m3storage) FetchBlocks(
	ctx context.Context,
	query *storage.FetchQuery,
	options *storage.FetchOptions,
) (block.Result, error) {
	opts := s.opts
	// If using decoded block, return the legacy path.
	if options.BlockType == models.TypeDecodedBlock {
		fetchResult, err := s.Fetch(ctx, query, options)
		if err != nil {
			return block.Result{}, err
		}

		return storage.FetchResultToBlockResult(fetchResult, query, s.opts.LookbackDuration())
	}

	// If using multiblock, update options to reflect this.
	if options.BlockType == models.TypeMultiBlock {
		opts = opts.
			SetSplitSeriesByBlock(true)
	}

	raw, _, err := s.FetchCompressed(ctx, query, options)
	if err != nil {
		return block.Result{}, err
	}

	bounds := models.Bounds{
		Start:    query.Start,
		Duration: query.End.Sub(query.Start),
		StepSize: query.Interval,
	}

	blocks, err := m3db.ConvertM3DBSeriesIterators(raw, bounds, opts)
	if err != nil {
		return block.Result{}, err
	}

	return block.Result{
		Blocks: blocks,
	}, nil
}

func (s *m3storage) FetchCompressed(
	ctx context.Context,
	query *storage.FetchQuery,
	options *storage.FetchOptions,
) (encoding.SeriesIterators, Cleanup, error) {
	accumulator, err := s.fetchCompressed(ctx, query, options)
	if err != nil {
		return nil, noop, err
	}

	iters, err := accumulator.FinalResult()
	if err != nil {
		accumulator.Close()
		return nil, noop, err
	}

	return iters, accumulator.Close, nil
}

// fetches compressed series, returning a MultiFetchResult accumulator
func (s *m3storage) fetchCompressed(
	ctx context.Context,
	query *storage.FetchQuery,
	options *storage.FetchOptions,
) (MultiFetchResult, error) {
	// Check if the query was interrupted.
	select {
	case <-ctx.Done():
		return nil, ctx.Err()
	default:
	}

	m3query, err := storage.FetchQueryToM3Query(query)
	if err != nil {
		return nil, err
	}

	// NB(r): Since we don't use a single index we fan out to each
	// cluster that can completely fulfill this range and then prefer the
	// highest resolution (most fine grained) results.
	// This needs to be optimized, however this is a start.
	fanout, namespaces, err := resolveClusterNamespacesForQuery(
		s.nowFn(),
		s.clusters,
		query.Start,
		query.End,
		options.FanoutOptions,
	)

	if err != nil {
		return nil, err
	}

	var (
		opts = storage.FetchOptionsToM3Options(options, query)
		wg   sync.WaitGroup
	)
	if len(namespaces) == 0 {
		return nil, errNoNamespacesConfigured
	}

	pools, err := namespaces[0].Session().IteratorPools()
	if err != nil {
		return nil, fmt.Errorf("unable to retrieve iterator pools: %v", err)
	}

	result := multiresults.NewMultiFetchResultBuilder(fanout, pools)
	for _, namespace := range namespaces {
		namespace := namespace // Capture var)

		wg.Add(1)
		go func() {
			session := namespace.Session()
			ns := namespace.NamespaceID()
			iters, _, err := session.FetchTagged(ns, m3query, opts)
			// Ignore error from getting iterator pools, since operation
			// will not be dramatically impacted if pools is nil
			result.Add(namespace.Options().Attributes(), iters, err)
			wg.Done()
		}()
	}

	wg.Wait()

	// Check if the query was interrupted.
	select {
	case <-ctx.Done():
		return nil, ctx.Err()
	default:
	}

<<<<<<< HEAD
	iters, err := result.Build()
	if err != nil {
		result.Close()
		return nil, noop, err
	}

	return iters, result.Close, nil
=======
	return result, err
>>>>>>> 0647a121
}

func (s *m3storage) FetchTags(
	ctx context.Context,
	query *storage.FetchQuery,
	options *storage.FetchOptions,
) (*storage.SearchResults, error) {
	tagResult, cleanup, err := s.SearchCompressed(ctx, query, options)
	defer cleanup()
	if err != nil {
		return nil, err
	}

	metrics := make(models.Metrics, len(tagResult))
	for i, result := range tagResult {
		m, err := storage.FromM3IdentToMetric(result.ID, result.Iter, s.opts.TagOptions())
		if err != nil {
			return nil, err
		}

		metrics[i] = m
	}

	return &storage.SearchResults{
		Metrics: metrics,
	}, nil
}

func (s *m3storage) CompleteTags(
	ctx context.Context,
	query *storage.CompleteTagsQuery,
	options *storage.FetchOptions,
) (*storage.CompleteTagsResult, error) {
	// Check if the query was interrupted.
	select {
	case <-ctx.Done():
		return nil, ctx.Err()
	default:
	}

	// TODO: instead of aggregating locally, have the DB aggregate it before
	// sending results back.
	fetchQuery := &storage.FetchQuery{
		TagMatchers: query.TagMatchers,
		// NB: complete tags matches every tag from the start of time until now
		Start: time.Time{},
		End:   time.Now(),
	}

	results, cleanup, err := s.SearchCompressed(ctx, fetchQuery, options)
	defer cleanup()
	if err != nil {
		return nil, err
	}

	accumulatedTags := storage.NewCompleteTagsResultBuilder(query.CompleteNameOnly)
	// only filter if there are tags to filter on.
	filtering := len(query.FilterNameTags) > 0
	for _, elem := range results {
		it := elem.Iter
		tags := make([]storage.CompletedTag, 0, it.Len())
		for i := 0; it.Next(); i++ {
			tag := it.Current()
			name := tag.Name.Bytes()
			if filtering {
				found := false
				for _, filterName := range query.FilterNameTags {
					if bytes.Equal(filterName, name) {
						found = true
						break
					}
				}

				if !found {
					continue
				}
			}

			tags = append(tags, storage.CompletedTag{
				Name:   name,
				Values: [][]byte{tag.Value.Bytes()},
			})
		}

		if err := elem.Iter.Err(); err != nil {
			return nil, err
		}

		accumulatedTags.Add(&storage.CompleteTagsResult{
			CompleteNameOnly: query.CompleteNameOnly,
			CompletedTags:    tags,
		})
	}

	built := accumulatedTags.Build()
	return &built, nil
}

func (s *m3storage) SearchCompressed(
	ctx context.Context,
	query *storage.FetchQuery,
	options *storage.FetchOptions,
) ([]multiresults.MultiTagResult, Cleanup, error) {
	// Check if the query was interrupted.
	select {
	case <-ctx.Done():
		return nil, nil, ctx.Err()
	default:
	}

	m3query, err := storage.FetchQueryToM3Query(query)
	if err != nil {
		return nil, noop, err
	}

	var (
		m3opts     = storage.FetchOptionsToM3Options(options, query)
		namespaces = s.clusters.ClusterNamespaces()
		result     = multiresults.NewMultiSearchResultBuilder()
		wg         sync.WaitGroup
	)

	if len(namespaces) == 0 {
		return nil, noop, errNoNamespacesConfigured
	}

	wg.Add(len(namespaces))
	for _, namespace := range namespaces {
		namespace := namespace // Capture var
		go func() {
			session := namespace.Session()
			namespaceID := namespace.NamespaceID()
			iter, _, err := session.FetchTaggedIDs(namespaceID, m3query, m3opts)
			result.Add(iter, err)
			wg.Done()
		}()
	}

	wg.Wait()
	iters, err := result.Build()
	if err != nil {
		result.Close()
		return nil, noop, err
	}

	return iters, result.Close, nil
}

func (s *m3storage) Write(
	ctx context.Context,
	query *storage.WriteQuery,
) error {
	// Check if the query was interrupted.
	select {
	case <-ctx.Done():
		return ctx.Err()
	default:
	}

	if query == nil {
		return errors.ErrNilWriteQuery
	}

	var (
		// TODO: Pool this once an ident pool is setup. We will have
		// to stop calling NoFinalize() below if we do that.
		idBuf = query.Tags.ID()
		id    = ident.BytesID(idBuf)
	)
	// Set id to NoFinalize to avoid cloning it in write operations
	id.NoFinalize()
	tagIterator := storage.TagsToIdentTagIterator(query.Tags)

	if len(query.Datapoints) == 1 {
		// Special case single datapoint because it is common and we
		// can avoid the overhead of a waitgroup, goroutine, multierr,
		// iterator duplication etc.
		return s.writeSingle(
			ctx, query, query.Datapoints[0], id, tagIterator)
	}

	var (
		wg       sync.WaitGroup
		multiErr syncMultiErrs
	)

	for _, datapoint := range query.Datapoints {
		tagIter := tagIterator.Duplicate()
		// capture var
		datapoint := datapoint
		wg.Add(1)
		s.writeWorkerPool.Go(func() {
			if err := s.writeSingle(ctx, query, datapoint, id, tagIter); err != nil {
				multiErr.add(err)
			}

			tagIter.Close()
			wg.Done()
		})
	}

	wg.Wait()
	return multiErr.lastError()
}

func (s *m3storage) Type() storage.Type {
	return storage.TypeLocalDC
}

func (s *m3storage) Close() error {
	return nil
}

func (s *m3storage) writeSingle(
	ctx context.Context,
	query *storage.WriteQuery,
	datapoint ts.Datapoint,
	identID ident.ID,
	iterator ident.TagIterator,
) error {
	var (
		namespace ClusterNamespace
		err       error
	)

	attributes := query.Attributes
	switch attributes.MetricsType {
	case storage.UnaggregatedMetricsType:
		namespace = s.clusters.UnaggregatedClusterNamespace()
	case storage.AggregatedMetricsType:
		attrs := RetentionResolution{
			Retention:  attributes.Retention,
			Resolution: attributes.Resolution,
		}
		var exists bool
		namespace, exists = s.clusters.AggregatedClusterNamespace(attrs)
		if !exists {
			err = fmt.Errorf("no configured cluster namespace for: retention=%s, resolution=%s",
				attrs.Retention.String(), attrs.Resolution.String())
		}
	default:
		metricsType := attributes.MetricsType
		err = fmt.Errorf("invalid write request metrics type: %s (%d)",
			metricsType.String(), uint(metricsType))
	}
	if err != nil {
		return err
	}

	namespaceID := namespace.NamespaceID()
	session := namespace.Session()
	return session.WriteTagged(namespaceID, identID, iterator,
		datapoint.Timestamp, datapoint.Value, query.Unit, query.Annotation)
<<<<<<< HEAD
}

// resolveClusterNamespacesForQuery returns the namespaces that need to be
// fanned out to depending on the query time and the namespaces configured.
func (s *m3storage) resolveClusterNamespacesForQuery(
	start time.Time,
	end time.Time,
) (multiresults.QueryFanoutType, ClusterNamespaces, error) {
	now := s.nowFn()

	unaggregated := s.clusters.UnaggregatedClusterNamespace()
	unaggregatedRetention := unaggregated.Options().Attributes().Retention
	unaggregatedStart := now.Add(-1 * unaggregatedRetention)
	if unaggregatedStart.Before(start) || unaggregatedStart.Equal(start) {
		// Highest resolution is unaggregated, return if it can fulfill it
		return multiresults.NamespaceCoversAllQueryRange, ClusterNamespaces{unaggregated}, nil
	}

	// First determine if any aggregated clusters span the whole query range, if
	// so that's the most optimal strategy, choose the most granular resolution
	// that can and fan out to any partial aggregated namespaces that may holder
	// even more granular resolutions
	var r reusedAggregatedNamespaceSlices
	r = s.aggregatedNamespaces(r, func(namespace ClusterNamespace) bool {
		// Include only if can fulfill the entire time range of the query
		clusterStart := now.Add(-1 * namespace.Options().Attributes().Retention)
		return clusterStart.Before(start) || clusterStart.Equal(start)
	})

	if len(r.completeAggregated) > 0 {
		// Return the most granular completed aggregated namespace and
		// any potentially more granular partial aggregated namespaces
		sort.Stable(ClusterNamespacesByResolutionAsc(r.completeAggregated))

		// Take most granular complete aggregated namespace
		result := r.completeAggregated[:1]
		completedAttrs := result[0].Options().Attributes()

		// Take any finer grain partially aggregated namespaces that
		// may contain a matching metric
		for _, n := range r.partialAggregated {
			if n.Options().Attributes().Resolution >= completedAttrs.Resolution {
				// Not more granular
				continue
			}
			result = append(result, n)
		}

		return multiresults.NamespaceCoversAllQueryRange, result, nil
	}

	// No complete aggregated namespaces can definitely fulfill the query,
	// so take the longest retention completed aggregated namespace to return
	// as much data as possible, along with any partially aggregated namespaces
	// that have either same retention and lower resolution or longer retention
	// than the complete aggregated namespace
	r = s.aggregatedNamespaces(r, nil)

	if len(r.completeAggregated) == 0 {
		// Absolutely no complete aggregated namespaces, need to fanout to all
		// partial aggregated namespaces as well as the unaggregated cluster
		// as we have no idea who has the longest retention
		result := append(r.partialAggregated, unaggregated)
		return multiresults.NamespaceCoversPartialQueryRange, result, nil
	}

	// Return the longest retention aggregated namespace and
	// any potentially more granular or longer retention partial
	// aggregated namespaces
	sort.Stable(sort.Reverse(ClusterNamespacesByRetentionAsc(r.completeAggregated)))

	// Take longest retention complete aggregated namespace or the unaggregated
	// cluster if that is longer than the longest aggregated namespace
	result := r.completeAggregated[:1]
	completedAttrs := result[0].Options().Attributes()
	if completedAttrs.Retention <= unaggregatedRetention {
		// If the longest aggregated cluster for some reason has lower retention
		// than the unaggregated cluster then we prefer the unaggregated cluster
		// as it has a complete data set and is always the most granular
		result[0] = unaggregated
		completedAttrs = unaggregated.Options().Attributes()
	}

	// Take any partially aggregated namespaces with longer retention or
	// same retention with more granular resolution that may contain
	// a matching metric
	for _, n := range r.partialAggregated {
		if n.Options().Attributes().Retention > completedAttrs.Retention {
			// Higher retention
			result = append(result, n)
			continue
		}
		if n.Options().Attributes().Retention == completedAttrs.Retention &&
			n.Options().Attributes().Resolution < completedAttrs.Resolution {
			// Same retention but more granular resolution
			result = append(result, n)
			continue
		}
	}

	return multiresults.NamespaceCoversPartialQueryRange, result, nil
}

type reusedAggregatedNamespaceSlices struct {
	completeAggregated []ClusterNamespace
	partialAggregated  []ClusterNamespace
}

func (s *m3storage) aggregatedNamespaces(
	slices reusedAggregatedNamespaceSlices,
	filter func(ClusterNamespace) bool,
) reusedAggregatedNamespaceSlices {
	all := s.clusters.ClusterNamespaces()

	// Reset reused slices as necessary
	if slices.completeAggregated == nil {
		slices.completeAggregated = make([]ClusterNamespace, 0, len(all))
	}
	slices.completeAggregated = slices.completeAggregated[:0]
	if slices.partialAggregated == nil {
		slices.partialAggregated = make([]ClusterNamespace, 0, len(all))
	}
	slices.partialAggregated = slices.partialAggregated[:0]

	for _, namespace := range all {
		opts := namespace.Options()
		if opts.Attributes().MetricsType != storage.AggregatedMetricsType {
			// Not an aggregated cluster
			continue
		}

		if filter != nil && !filter(namespace) {
			continue
		}

		downsampleOpts, err := opts.DownsampleOptions()
		if err != nil || !downsampleOpts.All {
			// Cluster does not contain all data, include as part of fan out
			// but separate from
			slices.partialAggregated = append(slices.partialAggregated, namespace)
			continue
		}

		slices.completeAggregated = append(slices.completeAggregated, namespace)
	}

	return slices
=======
>>>>>>> 0647a121
}<|MERGE_RESOLUTION|>--- conflicted
+++ resolved
@@ -49,8 +49,6 @@
 		" series iterators does not match")
 )
 
-<<<<<<< HEAD
-=======
 type queryFanoutType uint
 
 const (
@@ -59,7 +57,6 @@
 	namespaceCoversPartialQueryRange
 )
 
->>>>>>> 0647a121
 type m3storage struct {
 	clusters        Clusters
 	readWorkerPool  xsync.PooledWorkerPool
@@ -101,7 +98,7 @@
 		return nil, err
 	}
 
-	iters, attrs, err := accumulator.FinalResultWithAttrs()
+	iters, attrs, err := accumulator.BuildWithAttrs()
 	defer accumulator.Close()
 	if err != nil {
 		return nil, err
@@ -182,7 +179,7 @@
 		return nil, noop, err
 	}
 
-	iters, err := accumulator.FinalResult()
+	iters, err := accumulator.Build()
 	if err != nil {
 		accumulator.Close()
 		return nil, noop, err
@@ -196,7 +193,7 @@
 	ctx context.Context,
 	query *storage.FetchQuery,
 	options *storage.FetchOptions,
-) (MultiFetchResult, error) {
+) (multiresults.MultiFetchResultBuilder, error) {
 	// Check if the query was interrupted.
 	select {
 	case <-ctx.Done():
@@ -263,17 +260,7 @@
 	default:
 	}
 
-<<<<<<< HEAD
-	iters, err := result.Build()
-	if err != nil {
-		result.Close()
-		return nil, noop, err
-	}
-
-	return iters, result.Close, nil
-=======
-	return result, err
->>>>>>> 0647a121
+	return result, nil
 }
 
 func (s *m3storage) FetchTags(
@@ -329,7 +316,7 @@
 		return nil, err
 	}
 
-	accumulatedTags := storage.NewCompleteTagsResultBuilder(query.CompleteNameOnly)
+	accumulatedTags := multiresults.NewCompleteTagsResultBuilder(query.CompleteNameOnly)
 	// only filter if there are tags to filter on.
 	filtering := len(query.FilterNameTags) > 0
 	for _, elem := range results {
@@ -527,154 +514,4 @@
 	session := namespace.Session()
 	return session.WriteTagged(namespaceID, identID, iterator,
 		datapoint.Timestamp, datapoint.Value, query.Unit, query.Annotation)
-<<<<<<< HEAD
-}
-
-// resolveClusterNamespacesForQuery returns the namespaces that need to be
-// fanned out to depending on the query time and the namespaces configured.
-func (s *m3storage) resolveClusterNamespacesForQuery(
-	start time.Time,
-	end time.Time,
-) (multiresults.QueryFanoutType, ClusterNamespaces, error) {
-	now := s.nowFn()
-
-	unaggregated := s.clusters.UnaggregatedClusterNamespace()
-	unaggregatedRetention := unaggregated.Options().Attributes().Retention
-	unaggregatedStart := now.Add(-1 * unaggregatedRetention)
-	if unaggregatedStart.Before(start) || unaggregatedStart.Equal(start) {
-		// Highest resolution is unaggregated, return if it can fulfill it
-		return multiresults.NamespaceCoversAllQueryRange, ClusterNamespaces{unaggregated}, nil
-	}
-
-	// First determine if any aggregated clusters span the whole query range, if
-	// so that's the most optimal strategy, choose the most granular resolution
-	// that can and fan out to any partial aggregated namespaces that may holder
-	// even more granular resolutions
-	var r reusedAggregatedNamespaceSlices
-	r = s.aggregatedNamespaces(r, func(namespace ClusterNamespace) bool {
-		// Include only if can fulfill the entire time range of the query
-		clusterStart := now.Add(-1 * namespace.Options().Attributes().Retention)
-		return clusterStart.Before(start) || clusterStart.Equal(start)
-	})
-
-	if len(r.completeAggregated) > 0 {
-		// Return the most granular completed aggregated namespace and
-		// any potentially more granular partial aggregated namespaces
-		sort.Stable(ClusterNamespacesByResolutionAsc(r.completeAggregated))
-
-		// Take most granular complete aggregated namespace
-		result := r.completeAggregated[:1]
-		completedAttrs := result[0].Options().Attributes()
-
-		// Take any finer grain partially aggregated namespaces that
-		// may contain a matching metric
-		for _, n := range r.partialAggregated {
-			if n.Options().Attributes().Resolution >= completedAttrs.Resolution {
-				// Not more granular
-				continue
-			}
-			result = append(result, n)
-		}
-
-		return multiresults.NamespaceCoversAllQueryRange, result, nil
-	}
-
-	// No complete aggregated namespaces can definitely fulfill the query,
-	// so take the longest retention completed aggregated namespace to return
-	// as much data as possible, along with any partially aggregated namespaces
-	// that have either same retention and lower resolution or longer retention
-	// than the complete aggregated namespace
-	r = s.aggregatedNamespaces(r, nil)
-
-	if len(r.completeAggregated) == 0 {
-		// Absolutely no complete aggregated namespaces, need to fanout to all
-		// partial aggregated namespaces as well as the unaggregated cluster
-		// as we have no idea who has the longest retention
-		result := append(r.partialAggregated, unaggregated)
-		return multiresults.NamespaceCoversPartialQueryRange, result, nil
-	}
-
-	// Return the longest retention aggregated namespace and
-	// any potentially more granular or longer retention partial
-	// aggregated namespaces
-	sort.Stable(sort.Reverse(ClusterNamespacesByRetentionAsc(r.completeAggregated)))
-
-	// Take longest retention complete aggregated namespace or the unaggregated
-	// cluster if that is longer than the longest aggregated namespace
-	result := r.completeAggregated[:1]
-	completedAttrs := result[0].Options().Attributes()
-	if completedAttrs.Retention <= unaggregatedRetention {
-		// If the longest aggregated cluster for some reason has lower retention
-		// than the unaggregated cluster then we prefer the unaggregated cluster
-		// as it has a complete data set and is always the most granular
-		result[0] = unaggregated
-		completedAttrs = unaggregated.Options().Attributes()
-	}
-
-	// Take any partially aggregated namespaces with longer retention or
-	// same retention with more granular resolution that may contain
-	// a matching metric
-	for _, n := range r.partialAggregated {
-		if n.Options().Attributes().Retention > completedAttrs.Retention {
-			// Higher retention
-			result = append(result, n)
-			continue
-		}
-		if n.Options().Attributes().Retention == completedAttrs.Retention &&
-			n.Options().Attributes().Resolution < completedAttrs.Resolution {
-			// Same retention but more granular resolution
-			result = append(result, n)
-			continue
-		}
-	}
-
-	return multiresults.NamespaceCoversPartialQueryRange, result, nil
-}
-
-type reusedAggregatedNamespaceSlices struct {
-	completeAggregated []ClusterNamespace
-	partialAggregated  []ClusterNamespace
-}
-
-func (s *m3storage) aggregatedNamespaces(
-	slices reusedAggregatedNamespaceSlices,
-	filter func(ClusterNamespace) bool,
-) reusedAggregatedNamespaceSlices {
-	all := s.clusters.ClusterNamespaces()
-
-	// Reset reused slices as necessary
-	if slices.completeAggregated == nil {
-		slices.completeAggregated = make([]ClusterNamespace, 0, len(all))
-	}
-	slices.completeAggregated = slices.completeAggregated[:0]
-	if slices.partialAggregated == nil {
-		slices.partialAggregated = make([]ClusterNamespace, 0, len(all))
-	}
-	slices.partialAggregated = slices.partialAggregated[:0]
-
-	for _, namespace := range all {
-		opts := namespace.Options()
-		if opts.Attributes().MetricsType != storage.AggregatedMetricsType {
-			// Not an aggregated cluster
-			continue
-		}
-
-		if filter != nil && !filter(namespace) {
-			continue
-		}
-
-		downsampleOpts, err := opts.DownsampleOptions()
-		if err != nil || !downsampleOpts.All {
-			// Cluster does not contain all data, include as part of fan out
-			// but separate from
-			slices.partialAggregated = append(slices.partialAggregated, namespace)
-			continue
-		}
-
-		slices.completeAggregated = append(slices.completeAggregated, namespace)
-	}
-
-	return slices
-=======
->>>>>>> 0647a121
 }