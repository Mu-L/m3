// Copyright (c) 2018 Uber Technologies, Inc.
//
// Permission is hereby granted, free of charge, to any person obtaining a copy
// of this software and associated documentation files (the "Software"), to deal
// in the Software without restriction, including without limitation the rights
// to use, copy, modify, merge, publish, distribute, sublicense, and/or sell
// copies of the Software, and to permit persons to whom the Software is
// furnished to do so, subject to the following conditions:
//
// The above copyright notice and this permission notice shall be included in
// all copies or substantial portions of the Software.
//
// THE SOFTWARE IS PROVIDED "AS IS", WITHOUT WARRANTY OF ANY KIND, EXPRESS OR
// IMPLIED, INCLUDING BUT NOT LIMITED TO THE WARRANTIES OF MERCHANTABILITY,
// FITNESS FOR A PARTICULAR PURPOSE AND NONINFRINGEMENT. IN NO EVENT SHALL THE
// AUTHORS OR COPYRIGHT HOLDERS BE LIABLE FOR ANY CLAIM, DAMAGES OR OTHER
// LIABILITY, WHETHER IN AN ACTION OF CONTRACT, TORT OR OTHERWISE, ARISING FROM,
// OUT OF OR IN CONNECTION WITH THE SOFTWARE OR THE USE OR OTHER DEALINGS IN
// THE SOFTWARE.

package aggregation

import (
	"fmt"
	"math"

	"github.com/m3db/m3/src/query/block"
	"github.com/m3db/m3/src/query/executor/transform"
	"github.com/m3db/m3/src/query/functions/utils"
	"github.com/m3db/m3/src/query/models"
	"github.com/m3db/m3/src/query/parser"
	"github.com/m3db/m3/src/query/ts"
)

const (
	// CountValuesType counts the number of non nan elements with the same value
	CountValuesType = "count_values"
)

// NewCountValuesOp creates a new count values operation
func NewCountValuesOp(
	opType string,
	params NodeParams,
) (parser.Params, error) {
	if opType != CountValuesType {
		return baseOp{}, fmt.Errorf("operator not supported: %s", opType)
	}

	return newCountValuesOp(params, opType), nil
}

// countValuesOp stores required properties for count values ops
type countValuesOp struct {
	params      NodeParams
	opType      string
	opTypeBytes []byte
}

// OpType for the operator
func (o countValuesOp) OpType() string {
	return o.opType
}

// String representation
func (o countValuesOp) String() string {
	return fmt.Sprintf("type: %s", o.OpType())
}

// Node creates an execution node
func (o countValuesOp) Node(
	controller *transform.Controller,
	_ transform.Options,
) transform.OpNode {
	return &countValuesNode{
		op:         o,
		controller: controller,
	}
}

func newCountValuesOp(params NodeParams, opType string) countValuesOp {
	return countValuesOp{
		params:      params,
		opType:      opType,
		opTypeBytes: []byte(opType),
	}
}

type countValuesNode struct {
	op         countValuesOp
	controller *transform.Controller
}

func (n *countValuesNode) Params() parser.Params {
	return n.op
}

// bucketColumn represents a column of times a particular value in a series has
// been seen. This may expand as more unique values are seen
type bucketColumn []float64

// bucketBlock is an abstraction for a set of series grouped by tags; count_values
// works on these groupings rather than the entire set of series.
type bucketBlock struct {
	// columnLength can expand as further columns are processed; used to initialize
	// the columns with empty values at each step
	columnLength int
	// columns indicates the number of times a value has been seen at a given step
	columns []bucketColumn
	// indexMapping maps any unique values seen to the appropriate column index
	indexMapping map[float64]int
}

// Processes all series in this block bucket at the current column.
func processBlockBucketAtColumn(
	currentBucketBlock *bucketBlock,
	values []float64,
	bucket []int,
	columnIndex int,
) {
	// Generate appropriate number of rows full of -1s that will later map to NaNs
	// unless updated with valid values
	currentColumnLength := currentBucketBlock.columnLength
	currentBucketBlock.columns[columnIndex] = make(bucketColumn, currentColumnLength)
	for i := 0; i < currentColumnLength; i++ {
		ts.Memset(currentBucketBlock.columns[columnIndex], math.NaN())
	}

	countedValues := countValuesFn(values, bucket)
	for distinctValue, count := range countedValues {
		currentBucketColumn := currentBucketBlock.columns[columnIndex]
		if rowIndex, seen := currentBucketBlock.indexMapping[distinctValue]; seen {
			// This value has already been seen at rowIndex in a previous column
			// so add the current value to the appropriate row index.
			currentBucketColumn[rowIndex] = count
		} else {
			// The column index needs to be created here already
			// Add the count to the end of the bucket column
			currentBucketBlock.columns[columnIndex] = append(currentBucketColumn, count)

			// Add the distinctValue to the indexMapping
			currentBucketBlock.indexMapping[distinctValue] = len(currentBucketColumn)
		}
	}

	currentBucketBlock.columnLength = len(currentBucketBlock.columns[columnIndex])
}

// Process the block
func (n *countValuesNode) Process(queryCtx *models.QueryContext, ID parser.NodeID, b block.Block) error {
	return transform.ProcessSimpleBlock(n, n.controller, queryCtx, ID, b)
}

func (n *countValuesNode) ProcessBlock(queryCtx *models.QueryContext, ID parser.NodeID, b block.Block) (block.Block, error) {
	stepIter, err := b.StepIter()
	if err != nil {
		return nil, err
	}

	params := n.op.params
	meta := stepIter.Meta()
	seriesMetas := utils.FlattenMetadata(meta, stepIter.SeriesMeta())
	buckets, metas := utils.GroupSeries(
		params.MatchingTags,
		params.Without,
<<<<<<< HEAD
		n.op.opTypeBytes,
=======
		[]byte(n.op.opType),
>>>>>>> 0647a121
		seriesMetas,
	)

	stepCount := stepIter.StepCount()
	intermediateBlock := make([]bucketBlock, len(buckets))
	for i := range intermediateBlock {
		intermediateBlock[i].columns = make([]bucketColumn, stepCount)
		intermediateBlock[i].indexMapping = make(map[float64]int, len(buckets[i]))
	}

	for columnIndex := 0; stepIter.Next(); columnIndex++ {
		step := stepIter.Current()
		values := step.Values()
		for bucketIndex, bucket := range buckets {
			processBlockBucketAtColumn(
				&intermediateBlock[bucketIndex],
				values,
				bucket,
				columnIndex,
			)
		}
	}

	if err = stepIter.Err(); err != nil {
		return nil, err
	}

	numSeries := 0
	for _, bucketBlock := range intermediateBlock {
		numSeries += bucketBlock.columnLength
	}

	// Rebuild block metas in the expected order
	blockMetas := make([]block.SeriesMeta, numSeries)
	previousBucketBlockIndex := 0
	for bucketIndex, bucketBlock := range intermediateBlock {
		for k, v := range bucketBlock.indexMapping {
			// Add the metas of this bucketBlock right after the previous block
			blockMetas[v+previousBucketBlockIndex] = block.SeriesMeta{
<<<<<<< HEAD
				Name: n.op.opTypeBytes,
=======
				Name: []byte(n.op.opType),
>>>>>>> 0647a121
				Tags: metas[bucketIndex].Tags.Clone().AddTag(models.Tag{
					Name:  []byte(n.op.params.StringParameter),
					Value: utils.FormatFloatToBytes(k),
				}),
			}
		}

		// NB: All metadatas for the intermediate block for this bucket have
		// been added to the combined block metas. The metadatas for the next
		// intermediate block should be added after these to maintain order
		previousBucketBlockIndex += bucketBlock.columnLength
	}

	// Dedupe common metadatas
	metaTags, flattenedMeta := utils.DedupeMetadata(blockMetas)
	meta.Tags = metaTags

	builder, err := n.controller.BlockBuilder(queryCtx, meta, flattenedMeta)
	if err != nil {
		return nil, err
	}

	if err := builder.AddCols(stepCount); err != nil {
		return nil, err
	}

	for columnIndex := 0; columnIndex < stepCount; columnIndex++ {
		for _, bucketBlock := range intermediateBlock {
			valsToAdd := padValuesWithNaNs(
				bucketBlock.columns[columnIndex],
				len(bucketBlock.indexMapping),
			)
			builder.AppendValues(columnIndex, valsToAdd)
		}
	}

	return builder.Build(), nil
}

// pads vals with enough NaNs to match size
func padValuesWithNaNs(vals bucketColumn, size int) bucketColumn {
	numToPad := size - len(vals)
	for i := 0; i < numToPad; i++ {
		vals = append(vals, math.NaN())
	}

	return vals
}

// count values takes a value array and a bucket list, returns a map of
// distinct values to number of times the value was seen in this bucket.
// The distinct number returned here becomes the datapoint's value
func countValuesFn(values []float64, bucket []int) map[float64]float64 {
	countedValues := make(map[float64]float64, len(bucket))
	for _, idx := range bucket {
		val := values[idx]
		if !math.IsNaN(val) {
			countedValues[val]++
		}
	}

	return countedValues
}<|MERGE_RESOLUTION|>--- conflicted
+++ resolved
@@ -51,9 +51,8 @@
 
 // countValuesOp stores required properties for count values ops
 type countValuesOp struct {
-	params      NodeParams
-	opType      string
-	opTypeBytes []byte
+	params NodeParams
+	opType string
 }
 
 // OpType for the operator
@@ -79,9 +78,8 @@
 
 func newCountValuesOp(params NodeParams, opType string) countValuesOp {
 	return countValuesOp{
-		params:      params,
-		opType:      opType,
-		opTypeBytes: []byte(opType),
+		params: params,
+		opType: opType,
 	}
 }
 
@@ -162,11 +160,7 @@
 	buckets, metas := utils.GroupSeries(
 		params.MatchingTags,
 		params.Without,
-<<<<<<< HEAD
-		n.op.opTypeBytes,
-=======
 		[]byte(n.op.opType),
->>>>>>> 0647a121
 		seriesMetas,
 	)
 
@@ -206,11 +200,7 @@
 		for k, v := range bucketBlock.indexMapping {
 			// Add the metas of this bucketBlock right after the previous block
 			blockMetas[v+previousBucketBlockIndex] = block.SeriesMeta{
-<<<<<<< HEAD
-				Name: n.op.opTypeBytes,
-=======
 				Name: []byte(n.op.opType),
->>>>>>> 0647a121
 				Tags: metas[bucketIndex].Tags.Clone().AddTag(models.Tag{
 					Name:  []byte(n.op.params.StringParameter),
 					Value: utils.FormatFloatToBytes(k),
