--- conflicted
+++ resolved
@@ -40,10 +40,7 @@
 	"time"
 
 	"github.com/m3db/m3/src/dbnode/namespace"
-<<<<<<< HEAD
-=======
 	"github.com/m3db/m3/src/dbnode/persist/schema"
->>>>>>> e0bc12ae
 	"github.com/m3db/m3/src/dbnode/sharding"
 	"github.com/m3db/m3/src/dbnode/storage/block"
 	"github.com/m3db/m3/src/dbnode/storage/limits"
@@ -209,11 +206,7 @@
 func (r *blockRetriever) fetchLoop(seekerMgr DataFileSetSeekerManager) {
 	var (
 		seekerResources    = NewReusableSeekerResources(r.fsOpts)
-<<<<<<< HEAD
-		retrieverResources = newReuseableRetrieverResources()
-=======
 		retrieverResources = newReusableRetrieverResources()
->>>>>>> e0bc12ae
 		inFlight           []*retrieveRequest
 		currBatchReqs      []*retrieveRequest
 	)
@@ -315,11 +308,7 @@
 	reqs []*retrieveRequest,
 	seeker ConcurrentDataFileSetSeeker,
 	seekerResources ReusableSeekerResources,
-<<<<<<< HEAD
-	retrieverResources *reuseableRetrieverResources,
-=======
 	retrieverResources *reusableRetrieverResources,
->>>>>>> e0bc12ae
 ) []*retrieveRequest {
 	retrieverResources.resetDataReqs()
 	retrieverResources.resetWideEntryReqs()
@@ -331,11 +320,7 @@
 			retrieverResources.dataReqs = append(retrieverResources.dataReqs, req)
 
 		case streamWideEntryReq:
-<<<<<<< HEAD
-			entry, err := seeker.SeekWideEntry(req.id, seekerResources)
-=======
 			entry, err := seeker.SeekWideEntry(req.id, req.wideFilter, seekerResources)
->>>>>>> e0bc12ae
 			if err != nil {
 				if errors.Is(err, errSeekIDNotFound) {
 					// Missing, return empty result, successful lookup.
@@ -350,17 +335,11 @@
 
 			// Enqueue for fetch in batch in offset ascending order.
 			req.wideEntry = entry
-<<<<<<< HEAD
-			entry.Shard = req.shard
-=======
 			req.wideEntry.Shard = req.shard
->>>>>>> e0bc12ae
 			retrieverResources.appendWideEntryReq(req)
 
 		default:
 			req.err = errUnsetRequestType
-<<<<<<< HEAD
-=======
 		}
 	}
 
@@ -372,7 +351,6 @@
 			Size:         uint32(req.wideEntry.Size),
 			DataChecksum: uint32(req.wideEntry.DataChecksum),
 			Offset:       req.wideEntry.Offset,
->>>>>>> e0bc12ae
 		}
 		data, err := seeker.SeekByIndexEntry(entry, seekerResources)
 		if err != nil {
@@ -386,30 +364,6 @@
 		req.success = true
 	}
 
-<<<<<<< HEAD
-	// Fulfill the wide entry data fetches in batch offset ascending.
-	sortByOffsetAsc := retrieveRequestByWideEntryOffsetAsc(retrieverResources.wideEntryReqs)
-	sort.Sort(sortByOffsetAsc)
-	for _, req := range retrieverResources.wideEntryReqs {
-		entry := IndexEntry{
-			Size:         uint32(req.wideEntry.Size),
-			DataChecksum: uint32(req.wideEntry.DataChecksum),
-			Offset:       req.wideEntry.Offset,
-		}
-		data, err := seeker.SeekByIndexEntry(entry, seekerResources)
-		if err != nil {
-			req.err = err
-			continue
-		}
-
-		// Success, inc ref so on finalize can decref and finalize.
-		req.wideEntry.Data = data
-		req.wideEntry.Data.IncRef()
-		req.success = true
-	}
-
-=======
->>>>>>> e0bc12ae
 	return retrieverResources.dataReqs
 }
 
@@ -419,11 +373,7 @@
 	blockStart time.Time,
 	allReqs []*retrieveRequest,
 	seekerResources ReusableSeekerResources,
-<<<<<<< HEAD
-	retrieverResources *reuseableRetrieverResources,
-=======
 	retrieverResources *reusableRetrieverResources,
->>>>>>> e0bc12ae
 ) {
 	var (
 		seeker     ConcurrentDataFileSetSeeker
@@ -504,11 +454,7 @@
 			continue
 		}
 
-<<<<<<< HEAD
-		if err := r.bytesReadLimit.Inc(int(entry.Size)); err != nil {
-=======
 		if err := r.bytesReadLimit.Inc(int(entry.Size), req.source); err != nil {
->>>>>>> e0bc12ae
 			req.err = err
 			limitErr = err
 			continue
@@ -718,18 +664,6 @@
 	req.onRetrieve = onRetrieve
 	req.streamReqType = streamDataReq
 
-<<<<<<< HEAD
-	found, err := r.streamRequest(ctx, req, shard, id, startTime, nsCtx)
-	if err != nil {
-		req.resultWg.Done()
-		return xio.EmptyBlockReader, err
-	}
-
-	if !found {
-		req.onRetrieved(ts.Segment{}, namespace.Context{})
-		req.success = true
-		req.onDone()
-=======
 	goCtx, found := ctx.GoContext()
 	if found {
 		if source, ok := goCtx.Value(limits.SourceContextKey).([]byte); ok {
@@ -741,7 +675,6 @@
 	if err != nil {
 		req.resultWg.Done()
 		return xio.EmptyBlockReader, err
->>>>>>> e0bc12ae
 	}
 
 	// The request may not have completed yet, but it has an internal
@@ -757,12 +690,6 @@
 	shard uint32,
 	id ident.ID,
 	startTime time.Time,
-<<<<<<< HEAD
-	nsCtx namespace.Context,
-) (block.StreamedWideEntry, error) {
-	req := r.reqPool.Get()
-	req.streamReqType = streamWideEntryReq
-=======
 	filter schema.WideEntryFilter,
 	nsCtx namespace.Context,
 ) (block.StreamedWideEntry, error) {
@@ -779,21 +706,11 @@
 	req := r.reqPool.Get()
 	req.streamReqType = streamWideEntryReq
 	req.wideFilter = filter
->>>>>>> e0bc12ae
 
 	err = r.streamRequest(ctx, req, shard, id, startTime)
 	if err != nil {
 		req.resultWg.Done()
 		return block.EmptyStreamedWideEntry, err
-<<<<<<< HEAD
-	}
-
-	if !found {
-		req.wideEntry = xio.WideEntry{}
-		req.success = true
-		req.onDone()
-=======
->>>>>>> e0bc12ae
 	}
 
 	// The request may not have completed yet, but it has an internal
@@ -904,10 +821,7 @@
 	streamReqType streamReqType
 	indexEntry    IndexEntry
 	wideEntry     xio.WideEntry
-<<<<<<< HEAD
-=======
 	wideFilter    schema.WideEntryFilter
->>>>>>> e0bc12ae
 	reader        xio.SegmentReader
 
 	err error
@@ -1085,10 +999,7 @@
 	req.streamReqType = streamInvalidReq
 	req.indexEntry = IndexEntry{}
 	req.wideEntry = xio.WideEntry{}
-<<<<<<< HEAD
-=======
 	req.wideFilter = nil
->>>>>>> e0bc12ae
 	req.reader = nil
 	req.err = nil
 	req.notFound = false
@@ -1169,59 +1080,35 @@
 	p.pool.Put(req)
 }
 
-<<<<<<< HEAD
-type reuseableRetrieverResources struct {
-=======
 type reusableRetrieverResources struct {
->>>>>>> e0bc12ae
 	dataReqs      []*retrieveRequest
 	wideEntryReqs []*retrieveRequest
 }
 
-<<<<<<< HEAD
-func newReuseableRetrieverResources() *reuseableRetrieverResources {
-	return &reuseableRetrieverResources{}
-}
-
-func (r *reuseableRetrieverResources) resetAll() {
-=======
 func newReusableRetrieverResources() *reusableRetrieverResources {
 	return &reusableRetrieverResources{}
 }
 
 func (r *reusableRetrieverResources) resetAll() {
->>>>>>> e0bc12ae
 	r.resetDataReqs()
 	r.resetWideEntryReqs()
 }
 
-<<<<<<< HEAD
-func (r *reuseableRetrieverResources) resetDataReqs() {
-=======
 func (r *reusableRetrieverResources) resetDataReqs() {
->>>>>>> e0bc12ae
 	for i := range r.dataReqs {
 		r.dataReqs[i] = nil
 	}
 	r.dataReqs = r.dataReqs[:0]
 }
 
-<<<<<<< HEAD
-func (r *reuseableRetrieverResources) resetWideEntryReqs() {
-=======
 func (r *reusableRetrieverResources) resetWideEntryReqs() {
->>>>>>> e0bc12ae
 	for i := range r.wideEntryReqs {
 		r.wideEntryReqs[i] = nil
 	}
 	r.wideEntryReqs = r.wideEntryReqs[:0]
 }
 
-<<<<<<< HEAD
-func (r *reuseableRetrieverResources) appendWideEntryReq(
-=======
 func (r *reusableRetrieverResources) appendWideEntryReq(
->>>>>>> e0bc12ae
 	req *retrieveRequest,
 ) {
 	r.wideEntryReqs = append(r.wideEntryReqs, req)
