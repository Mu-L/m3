// Copyright (c) 2020 Uber Technologies, Inc.
//
// Permission is hereby granted, free of charge, to any person obtaining a copy
// of this software and associated documentation files (the "Software"), to deal
// in the Software without restriction, including without limitation the rights
// to use, copy, modify, merge, publish, distribute, sublicense, and/or sell
// copies of the Software, and to permit persons to whom the Software is
// furnished to do so, subject to the following conditions:
//
// The above copyright notice and this permission notice shall be included in
// all copies or substantial portions of the Software.
//
// THE SOFTWARE IS PROVIDED "AS IS", WITHOUT WARRANTY OF ANY KIND, EXPRESS OR
// IMPLIED, INCLUDING BUT NOT LIMITED TO THE WARRANTIES OF MERCHANTABILITY,
// FITNESS FOR A PARTICULAR PURPOSE AND NONINFRINGEMENT. IN NO EVENT SHALL THE
// AUTHORS OR COPYRIGHT HOLDERS BE LIABLE FOR ANY CLAIM, DAMAGES OR OTHER
// LIABILITY, WHETHER IN AN ACTION OF CONTRACT, TORT OR OTHERWISE, ARISING FROM,
// OUT OF OR IN CONNECTION WITH THE SOFTWARE OR THE USE OR OTHER DEALINGS IN
// THE SOFTWARE.

package storage

import (
	"container/list"
	"errors"
	"fmt"
	"io"
	"math"
	"sync"
	"time"

	"github.com/m3db/m3/src/dbnode/generated/proto/pagetoken"
	"github.com/m3db/m3/src/dbnode/namespace"
	"github.com/m3db/m3/src/dbnode/persist"
	"github.com/m3db/m3/src/dbnode/persist/fs"
<<<<<<< HEAD
=======
	"github.com/m3db/m3/src/dbnode/persist/schema"
>>>>>>> e0bc12ae
	"github.com/m3db/m3/src/dbnode/retention"
	"github.com/m3db/m3/src/dbnode/runtime"
	"github.com/m3db/m3/src/dbnode/storage/block"
	"github.com/m3db/m3/src/dbnode/storage/bootstrap/result"
	"github.com/m3db/m3/src/dbnode/storage/index"
	"github.com/m3db/m3/src/dbnode/storage/index/convert"
	"github.com/m3db/m3/src/dbnode/storage/repair"
	"github.com/m3db/m3/src/dbnode/storage/series"
	"github.com/m3db/m3/src/dbnode/storage/series/lookup"
	"github.com/m3db/m3/src/dbnode/tracepoint"
	"github.com/m3db/m3/src/dbnode/ts"
	"github.com/m3db/m3/src/dbnode/ts/writes"
	"github.com/m3db/m3/src/dbnode/x/xio"
	"github.com/m3db/m3/src/m3ninx/doc"
	"github.com/m3db/m3/src/x/checked"
	"github.com/m3db/m3/src/x/clock"
	"github.com/m3db/m3/src/x/context"
	xerrors "github.com/m3db/m3/src/x/errors"
	"github.com/m3db/m3/src/x/ident"
	"github.com/m3db/m3/src/x/instrument"
	xresource "github.com/m3db/m3/src/x/resource"
	xtime "github.com/m3db/m3/src/x/time"

	"github.com/gogo/protobuf/proto"
	"github.com/opentracing/opentracing-go/log"
	"github.com/uber-go/tally"
	"go.uber.org/zap"
)

const (
	shardIterateBatchPercent = 0.01
	shardIterateBatchMinSize = 16
)

var (
	errShardEntryNotFound           = errors.New("shard entry not found")
	errShardNotOpen                 = errors.New("shard is not open")
	errShardAlreadyTicking          = errors.New("shard is already ticking")
	errShardClosingTickTerminated   = errors.New("shard is closing, terminating tick")
	errShardInvalidPageToken        = errors.New("shard could not unmarshal page token")
	errNewShardEntryTagsTypeInvalid = errors.New("new shard entry options error: tags type invalid")
	errShardIsNotBootstrapped       = errors.New("shard is not bootstrapped")
	errShardAlreadyBootstrapped     = errors.New("shard is already bootstrapped")
	errFlushStateIsNotInitialized   = errors.New("shard flush state is not initialized")
	errTriedToLoadNilSeries         = errors.New("tried to load nil series into shard")

	// ErrDatabaseLoadLimitHit is the error returned when the database load limit
	// is hit or exceeded.
	ErrDatabaseLoadLimitHit = errors.New("error loading series, database load limit hit")

	emptyDoc = doc.Metadata{}
)

type filesetsFn func(
	filePathPrefix string,
	namespace ident.ID,
	shardID uint32,
) (fs.FileSetFilesSlice, error)

type filesetPathsBeforeFn func(
	filePathPrefix string,
	namespace ident.ID,
	shardID uint32,
	t time.Time,
) ([]string, error)

type tickPolicy int

const (
	tickPolicyRegular tickPolicy = iota
	tickPolicyCloseShard
)

type dbShardState int

const (
	dbShardStateOpen dbShardState = iota
	dbShardStateClosing
)

type tagsArgType uint

const (
	// nolint: varcheck, unused
	tagsInvalidArg tagsArgType = iota
	tagsIterArg
	tagsArg
)

// tagsArgOptions is a union type that allows
// callers to pass either an ident.TagIterator or
// ident.Tags based on what access they have to
type tagsArgOptions struct {
	arg      tagsArgType
	tagsIter ident.TagIterator
	tags     ident.Tags
}

func newTagsIterArg(
	tagsIter ident.TagIterator,
) tagsArgOptions {
	return tagsArgOptions{
		arg:      tagsIterArg,
		tagsIter: tagsIter,
	}
}

func newTagsArg(
	tags ident.Tags,
) tagsArgOptions {
	return tagsArgOptions{
		arg:  tagsArg,
		tags: tags,
	}
}

type dbShard struct {
	sync.RWMutex
	block.DatabaseBlockRetriever
	opts                     Options
	seriesOpts               series.Options
	nowFn                    clock.NowFn
	state                    dbShardState
	namespace                namespace.Metadata
	seriesBlockRetriever     series.QueryableBlockRetriever
	seriesOnRetrieveBlock    block.OnRetrieveBlock
	namespaceReaderMgr       databaseNamespaceReaderManager
	increasingIndex          increasingIndex
	seriesPool               series.DatabaseSeriesPool
	reverseIndex             NamespaceIndex
	insertQueue              *dbShardInsertQueue
	lookup                   *shardMap
	list                     *list.List
	bootstrapState           BootstrapState
	newMergerFn              fs.NewMergerFn
	newFSMergeWithMemFn      newFSMergeWithMemFn
	filesetsFn               filesetsFn
	filesetPathsBeforeFn     filesetPathsBeforeFn
	deleteFilesFn            deleteFilesFn
	snapshotFilesFn          snapshotFilesFn
	newReaderFn              fs.NewReaderFn
	sleepFn                  func(time.Duration)
	identifierPool           ident.Pool
	contextPool              context.Pool
	flushState               shardFlushState
	tickWg                   *sync.WaitGroup
	runtimeOptsListenClosers []xresource.SimpleCloser
	currRuntimeOptions       dbShardRuntimeOptions
	logger                   *zap.Logger
	metrics                  dbShardMetrics
	tileAggregator           TileAggregator
	ticking                  bool
	shard                    uint32
	coldWritesEnabled        bool
}

// NB(r): dbShardRuntimeOptions does not contain its own
// mutex as some of the variables are needed each write
// which already at least acquires read lock from the shard
// mutex, so to keep the lock acquisitions to a minimum
// these are protected under the same shard mutex.
type dbShardRuntimeOptions struct {
	writeNewSeriesAsync      bool
	tickSleepSeriesBatchSize int
	tickSleepPerSeries       time.Duration
}

type dbShardMetrics struct {
	create                              tally.Counter
	close                               tally.Counter
	closeStart                          tally.Counter
	closeLatency                        tally.Timer
	seriesTicked                        tally.Gauge
	insertAsyncInsertErrors             tally.Counter
	insertAsyncWriteInternalErrors      tally.Counter
	insertAsyncWriteInvalidParamsErrors tally.Counter
	insertAsyncIndexErrors              tally.Counter
	largeTilesWrites                    tally.Counter
	largeTilesWriteErrors               tally.Counter
	snapshotTotalLatency                tally.Timer
	snapshotCheckNeedsSnapshotLatency   tally.Timer
	snapshotPrepareLatency              tally.Timer
	snapshotMergeByBucketLatency        tally.Timer
	snapshotMergeAcrossBucketsLatency   tally.Timer
	snapshotChecksumLatency             tally.Timer
	snapshotPersistLatency              tally.Timer
	snapshotCloseLatency                tally.Timer
}

func newDatabaseShardMetrics(shardID uint32, scope tally.Scope) dbShardMetrics {
	const insertErrorName = "insert-async.errors"
	snapshotScope := scope.SubScope("snapshot")
	return dbShardMetrics{
		create:       scope.Counter("create"),
		close:        scope.Counter("close"),
		closeStart:   scope.Counter("close-start"),
		closeLatency: scope.Timer("close-latency"),
		seriesTicked: scope.Tagged(map[string]string{
			"shard": fmt.Sprintf("%d", shardID),
		}).Gauge("series-ticked"),
		insertAsyncInsertErrors: scope.Tagged(map[string]string{
			"error_type":    "insert-series",
			"suberror_type": "shard-entry-insert-error",
		}).Counter(insertErrorName),
		insertAsyncWriteInternalErrors: scope.Tagged(map[string]string{
			"error_type":    "write-value",
			"suberror_type": "internal-error",
		}).Counter(insertErrorName),
		insertAsyncWriteInvalidParamsErrors: scope.Tagged(map[string]string{
			"error_type":    "write-value",
			"suberror_type": "invalid-params-error",
		}).Counter(insertErrorName),
		insertAsyncIndexErrors: scope.Tagged(map[string]string{
			"error_type":    "reverse-index",
			"suberror_type": "write-batch-error",
		}).Counter(insertErrorName),
		largeTilesWriteErrors: scope.Tagged(map[string]string{
			"error_type":    "large-tiles",
			"suberror_type": "write-error",
		}).Counter(insertErrorName),
		largeTilesWrites:                  scope.Counter("large-tiles-writes"),
		snapshotTotalLatency:              snapshotScope.Timer("total-latency"),
		snapshotCheckNeedsSnapshotLatency: snapshotScope.Timer("check-needs-snapshot-latency"),
		snapshotPrepareLatency:            snapshotScope.Timer("prepare-latency"),
		snapshotMergeByBucketLatency:      snapshotScope.Timer("merge-by-bucket-latency"),
		snapshotMergeAcrossBucketsLatency: snapshotScope.Timer("merge-across-buckets-latency"),
		snapshotChecksumLatency:           snapshotScope.Timer("checksum-latency"),
		snapshotPersistLatency:            snapshotScope.Timer("persist-latency"),
		snapshotCloseLatency:              snapshotScope.Timer("close-latency"),
	}
}

type dbShardEntryWorkFn func(entry *lookup.Entry) bool

type dbShardEntryBatchWorkFn func(entries []*lookup.Entry) bool

type shardListElement *list.Element

type shardFlushState struct {
	sync.RWMutex
	statesByTime map[xtime.UnixNano]fileOpState
	initialized  bool
}

func newShardFlushState() shardFlushState {
	return shardFlushState{
		statesByTime: make(map[xtime.UnixNano]fileOpState),
	}
}

func newDatabaseShard(
	namespaceMetadata namespace.Metadata,
	shard uint32,
	blockRetriever block.DatabaseBlockRetriever,
	namespaceReaderMgr databaseNamespaceReaderManager,
	increasingIndex increasingIndex,
	reverseIndex NamespaceIndex,
	needsBootstrap bool,
	opts Options,
	seriesOpts series.Options,
) databaseShard {
	scope := opts.InstrumentOptions().MetricsScope().
		SubScope("dbshard")

	s := &dbShard{
		opts:                 opts,
		seriesOpts:           seriesOpts,
		nowFn:                opts.ClockOptions().NowFn(),
		state:                dbShardStateOpen,
		namespace:            namespaceMetadata,
		shard:                shard,
		namespaceReaderMgr:   namespaceReaderMgr,
		increasingIndex:      increasingIndex,
		seriesPool:           opts.DatabaseSeriesPool(),
		reverseIndex:         reverseIndex,
		lookup:               newShardMap(shardMapOptions{}),
		list:                 list.New(),
		newMergerFn:          fs.NewMerger,
		newFSMergeWithMemFn:  newFSMergeWithMem,
		filesetsFn:           fs.DataFiles,
		filesetPathsBeforeFn: fs.DataFileSetsBefore,
		deleteFilesFn:        fs.DeleteFiles,
		snapshotFilesFn:      fs.SnapshotFiles,
		sleepFn:              time.Sleep,
		newReaderFn:          fs.NewReader,
		identifierPool:       opts.IdentifierPool(),
		contextPool:          opts.ContextPool(),
		flushState:           newShardFlushState(),
		tickWg:               &sync.WaitGroup{},
		coldWritesEnabled:    namespaceMetadata.Options().ColdWritesEnabled(),
		logger:               opts.InstrumentOptions().Logger(),
		metrics:              newDatabaseShardMetrics(shard, scope),
		tileAggregator:       opts.TileAggregator(),
	}
	s.insertQueue = newDatabaseShardInsertQueue(s.insertSeriesBatch,
		s.nowFn, scope, opts.InstrumentOptions().Logger())

	registerRuntimeOptionsListener := func(listener runtime.OptionsListener) {
		elem := opts.RuntimeOptionsManager().RegisterListener(listener)
		s.runtimeOptsListenClosers = append(s.runtimeOptsListenClosers, elem)
	}
	registerRuntimeOptionsListener(s)
	registerRuntimeOptionsListener(s.insertQueue)

	// Start the insert queue after registering runtime options listeners
	// that may immediately fire with values
	s.insertQueue.Start()

	if !needsBootstrap {
		s.bootstrapState = Bootstrapped
	}

	if blockRetriever != nil {
		s.setBlockRetriever(blockRetriever)
	}

	s.metrics.create.Inc(1)

	return s
}

func (s *dbShard) setBlockRetriever(retriever block.DatabaseBlockRetriever) {
	// If using the block retriever then set the block retriever field
	// and set the series block retriever as the shard itself and
	// the on retrieve block callback as the shard itself as well
	s.DatabaseBlockRetriever = retriever
	s.seriesBlockRetriever = s
	s.seriesOnRetrieveBlock = s
}

func (s *dbShard) SetRuntimeOptions(value runtime.Options) {
	s.Lock()
	s.currRuntimeOptions = dbShardRuntimeOptions{
		writeNewSeriesAsync:      value.WriteNewSeriesAsync(),
		tickSleepSeriesBatchSize: value.TickSeriesBatchSize(),
		tickSleepPerSeries:       value.TickPerSeriesSleepDuration(),
	}
	s.Unlock()
}

func (s *dbShard) ID() uint32 {
	return s.shard
}

func (s *dbShard) NumSeries() int64 {
	s.RLock()
	n := s.list.Len()
	s.RUnlock()
	return int64(n)
}

// Stream implements series.QueryableBlockRetriever
func (s *dbShard) Stream(
	ctx context.Context,
	id ident.ID,
	blockStart time.Time,
	onRetrieve block.OnRetrieveBlock,
	nsCtx namespace.Context,
) (xio.BlockReader, error) {
	return s.DatabaseBlockRetriever.Stream(ctx, s.shard, id,
		blockStart, onRetrieve, nsCtx)
}

// StreamWideEntry implements series.QueryableBlockRetriever
func (s *dbShard) StreamWideEntry(
	ctx context.Context,
	id ident.ID,
	blockStart time.Time,
	filter schema.WideEntryFilter,
	nsCtx namespace.Context,
) (block.StreamedWideEntry, error) {
	return s.DatabaseBlockRetriever.StreamWideEntry(ctx, s.shard, id,
<<<<<<< HEAD
		blockStart, nsCtx)
=======
		blockStart, filter, nsCtx)
>>>>>>> e0bc12ae
}

// IsBlockRetrievable implements series.QueryableBlockRetriever
func (s *dbShard) IsBlockRetrievable(blockStart time.Time) (bool, error) {
	return s.hasWarmFlushed(blockStart)
}

func (s *dbShard) hasWarmFlushed(blockStart time.Time) (bool, error) {
	flushState, err := s.FlushState(blockStart)
	if err != nil {
		return false, err
	}
	return statusIsRetrievable(flushState.WarmStatus), nil
}

func statusIsRetrievable(status fileOpStatus) bool {
	switch status {
	case fileOpNotStarted, fileOpInProgress, fileOpFailed:
		return false
	case fileOpSuccess:
		return true
	}
	panic(fmt.Errorf("shard queried is retrievable with bad flush state %d",
		status))
}

// RetrievableBlockColdVersion implements series.QueryableBlockRetriever
func (s *dbShard) RetrievableBlockColdVersion(blockStart time.Time) (int, error) {
	flushState, err := s.FlushState(blockStart)
	if err != nil {
		return -1, err
	}
	return flushState.ColdVersionFlushed, nil
}

// BlockStatesSnapshot implements series.QueryableBlockRetriever
func (s *dbShard) BlockStatesSnapshot() series.ShardBlockStateSnapshot {
	s.RLock()
	snapshots := s.blockStatesSnapshotWithRLock()
	s.RUnlock()

	return snapshots
}

func (s *dbShard) blockStatesSnapshotWithRLock() series.ShardBlockStateSnapshot {
	bootstrapped := s.bootstrapState == Bootstrapped
	if !bootstrapped {
		// Needs to be bootstrapped.
		return series.NewShardBlockStateSnapshot(false, series.BootstrappedBlockStateSnapshot{})
	}

	s.flushState.RLock()
	defer s.flushState.RUnlock()
	if !s.flushState.initialized {
		// Also needs to have the shard flush states initialized.
		return series.NewShardBlockStateSnapshot(false, series.BootstrappedBlockStateSnapshot{})
	}

	snapshot := make(map[xtime.UnixNano]series.BlockState, len(s.flushState.statesByTime))
	for time, state := range s.flushState.statesByTime {
		snapshot[time] = series.BlockState{
			WarmRetrievable: statusIsRetrievable(state.WarmStatus),
			// Use ColdVersionRetrievable instead of ColdVersionFlushed since the snapshot
			// will be used to make eviction decisions and we don't want to evict data before
			// it is retrievable.
			ColdVersion: state.ColdVersionRetrievable,
		}
	}

	return series.NewShardBlockStateSnapshot(true, series.BootstrappedBlockStateSnapshot{
		Snapshot: snapshot,
	})
}

func (s *dbShard) OnRetrieveBlock(
	id ident.ID,
	tags ident.TagIterator,
	startTime time.Time,
	segment ts.Segment,
	nsCtx namespace.Context,
) {
	s.RLock()
	entry, _, err := s.lookupEntryWithLock(id)
	if entry != nil {
		entry.IncrementReaderWriterCount()
		defer entry.DecrementReaderWriterCount()
	}
	s.RUnlock()

	if err != nil && err != errShardEntryNotFound {
		return // Likely closing
	}

	if entry != nil {
		entry.Series.OnRetrieveBlock(id, tags, startTime, segment, nsCtx)
		return
	}

	entry, err = s.newShardEntry(id, newTagsIterArg(tags))
	if err != nil {
		// should never happen
		instrument.EmitAndLogInvariantViolation(s.opts.InstrumentOptions(),
			func(logger *zap.Logger) {
				logger.Error("unable to create shardEntry from retrieved block data",
					zap.Stringer("id", id),
					zap.Time("startTime", startTime),
					zap.Error(err))
			})
		return
	}

	// NB(r): Do not need to specify that needs to be indexed as series would
	// have been already been indexed when it was written
	copiedID := entry.Series.ID()
	copiedTagsIter := s.identifierPool.TagsIterator()
	copiedTagsIter.ResetFields(entry.Series.Metadata().Fields)
	s.insertQueue.Insert(dbShardInsert{
		entry: entry,
		opts: dbShardInsertAsyncOptions{
			// NB(r): Caching blocks should not be considered for
			// new series insert rate limit.
			skipRateLimit:            true,
			hasPendingRetrievedBlock: true,
			pendingRetrievedBlock: dbShardPendingRetrievedBlock{
				id:      copiedID,
				tags:    copiedTagsIter,
				start:   startTime,
				segment: segment,
				nsCtx:   nsCtx,
			},
		},
	})
}

func (s *dbShard) OnEvictedFromWiredList(id ident.ID, blockStart time.Time) {
	s.RLock()
	entry, _, err := s.lookupEntryWithLock(id)
	s.RUnlock()

	if err != nil && err != errShardEntryNotFound {
		return // Shard is probably closing
	}

	if entry == nil {
		// Its counter-intuitive that this can ever occur because the series should
		// always exist if it has any active blocks, and if we've reached this point
		// then the WiredList had a reference to a block that should still be in the
		// series, and thus the series should exist. The reason this can occur is that
		// even though the WiredList controls the lifecycle of blocks retrieved from
		// disk, those blocks can still be removed from the series if they've completely
		// fallen out of the retention period. In that case, the series tick will still
		// remove the block, and then the shard tick can remove the series. At that point,
		// it's possible for the WiredList to have a reference to an expired block for a
		// series that is no longer in the shard.
		return
	}

	entry.Series.OnEvictedFromWiredList(id, blockStart)
}

func (s *dbShard) forEachShardEntry(entryFn dbShardEntryWorkFn) error {
	return s.forEachShardEntryBatch(func(currEntries []*lookup.Entry) bool {
		for _, entry := range currEntries {
			if continueForEach := entryFn(entry); !continueForEach {
				return false
			}
		}
		return true
	})
}

func iterateBatchSize(elemsLen int) int {
	if elemsLen < shardIterateBatchMinSize {
		return shardIterateBatchMinSize
	}
	t := math.Ceil(shardIterateBatchPercent * float64(elemsLen))
	return int(math.Max(shardIterateBatchMinSize, t))
}

func (s *dbShard) forEachShardEntryBatch(entriesBatchFn dbShardEntryBatchWorkFn) error {
	// NB(r): consider using a lockless list for ticking.
	s.RLock()
	elemsLen := s.list.Len()
	s.RUnlock()

	batchSize := iterateBatchSize(elemsLen)
	decRefElem := func(e *list.Element) {
		if e == nil {
			return
		}
		e.Value.(*lookup.Entry).DecrementReaderWriterCount()
	}

	var (
		currEntries = make([]*lookup.Entry, 0, batchSize)
		first       = true
		nextElem    *list.Element
	)
	for nextElem != nil || first {
		s.RLock()
		// NB(prateek): release held reference on the next element pointer now
		// that we have the read lock and are guaranteed it cannot be changed
		// from under us.
		decRefElem(nextElem)

		// lazily pull from the head of the list at first
		if first {
			nextElem = s.list.Front()
			first = false
		}

		elem := nextElem
		for ticked := 0; ticked < batchSize && elem != nil; ticked++ {
			nextElem = elem.Next()
			entry := elem.Value.(*lookup.Entry)
			entry.IncrementReaderWriterCount()
			currEntries = append(currEntries, entry)
			elem = nextElem
		}

		// NB(prateek): inc a reference to the next element while we have a lock,
		// to guarantee the element pointer cannot be changed from under us.
		if nextElem != nil {
			nextElem.Value.(*lookup.Entry).IncrementReaderWriterCount()
		}
		s.RUnlock()

		continueExecution := entriesBatchFn(currEntries)
		for i := range currEntries {
			currEntries[i].DecrementReaderWriterCount()
			currEntries[i] = nil
		}
		currEntries = currEntries[:0]
		if !continueExecution {
			decRefElem(nextElem)
			return nil
		}
	}

	return nil
}

func (s *dbShard) IsBootstrapped() bool {
	return s.BootstrapState() == Bootstrapped
}

func (s *dbShard) Close() error {
	s.Lock()
	if s.state != dbShardStateOpen {
		s.Unlock()
		return errShardNotOpen
	}
	s.state = dbShardStateClosing
	s.Unlock()

	s.insertQueue.Stop()

	for _, closer := range s.runtimeOptsListenClosers {
		closer.Close()
	}

	s.metrics.closeStart.Inc(1)
	stopwatch := s.metrics.closeLatency.Start()
	defer func() {
		s.metrics.close.Inc(1)
		stopwatch.Stop()
	}()

	// NB(prateek): wait till any existing ticks are finished. In the usual
	// case, no other ticks are running, and tickWg count is at 0, so the
	// call to Wait() will return immediately.
	// In the case when there is an existing Tick running, the count for
	// tickWg will be > 0, and we'll wait until it's reset to zero, which
	// will happen because earlier in this function we set the shard state
	// to dbShardStateClosing, which triggers an early termination of
	// any active ticks.
	s.tickWg.Wait()

	// NB(r): Asynchronously we purge expired series to ensure pressure on the
	// GC is not placed all at one time.  If the deadline is too low and still
	// causes the GC to impact performance when closing shards the deadline
	// should be increased.
	cancellable := context.NewNoOpCanncellable()
	_, err := s.tickAndExpire(cancellable, tickPolicyCloseShard, namespace.Context{})
	return err
}

func (s *dbShard) isClosing() bool {
	s.RLock()
	closing := s.isClosingWithLock()
	s.RUnlock()
	return closing
}

func (s *dbShard) isClosingWithLock() bool {
	return s.state == dbShardStateClosing
}

func (s *dbShard) Tick(c context.Cancellable, startTime time.Time, nsCtx namespace.Context) (tickResult, error) {
	s.removeAnyFlushStatesTooEarly(startTime)
	return s.tickAndExpire(c, tickPolicyRegular, nsCtx)
}

func (s *dbShard) tickAndExpire(
	c context.Cancellable,
	policy tickPolicy,
	nsCtx namespace.Context,
) (tickResult, error) {
	s.Lock()
	// ensure only one tick can execute at a time
	if s.ticking {
		s.Unlock()
		// i.e. we were previously ticking
		return tickResult{}, errShardAlreadyTicking
	}

	// NB(prateek): we bail out early if the shard is closing,
	// unless it's the final tick issued during the Close(). This
	// final tick is required to release resources back to our pools.
	if policy != tickPolicyCloseShard && s.isClosingWithLock() {
		s.Unlock()
		return tickResult{}, errShardClosingTickTerminated
	}

	// enable Close() to track the lifecycle of the tick
	s.ticking = true
	s.tickWg.Add(1)
	s.Unlock()

	// reset ticking state
	defer func() {
		s.Lock()
		s.ticking = false
		s.tickWg.Done()
		s.Unlock()
		s.metrics.seriesTicked.Update(0.0) // reset external visibility
	}()

	var (
		r                             tickResult
		terminatedTickingDueToClosing bool
		i                             int
		slept                         time.Duration
		expired                       []*lookup.Entry
	)
	s.RLock()
	tickSleepBatch := s.currRuntimeOptions.tickSleepSeriesBatchSize
	tickSleepPerSeries := s.currRuntimeOptions.tickSleepPerSeries
	// Use blockStatesSnapshotWithRLock here to prevent nested read locks.
	// Nested read locks will cause deadlocks if there is write lock attempt in
	// between the nested read locks, since the write lock attempt will block
	// future read lock attempts.
	blockStates := s.blockStatesSnapshotWithRLock()
	s.RUnlock()
	s.forEachShardEntryBatch(func(currEntries []*lookup.Entry) bool {
		// re-using `expired` to amortize allocs, still need to reset it
		// to be safe for re-use.
		for i := range expired {
			expired[i] = nil
		}
		expired = expired[:0]
		for _, entry := range currEntries {
			if i > 0 && i%tickSleepBatch == 0 {
				// NB(xichen): if the tick is cancelled, we bail out immediately.
				// The cancellation check is performed on every batch of entries
				// instead of every entry to reduce load.
				if c.IsCancelled() {
					return false
				}
				// NB(prateek): Also bail out early if the shard is closing,
				// unless it's the final tick issued during the Close(). This
				// final tick is required to release resources back to our pools.
				if policy != tickPolicyCloseShard && s.isClosing() {
					terminatedTickingDueToClosing = true
					return false
				}
				// Expose shard level Tick() progress externally.
				s.metrics.seriesTicked.Update(float64(i))
				// Throttle the tick
				sleepFor := time.Duration(tickSleepBatch) * tickSleepPerSeries
				s.sleepFn(sleepFor)
				slept += sleepFor
			}

			var (
				result series.TickResult
				err    error
			)
			switch policy {
			case tickPolicyRegular:
				result, err = entry.Series.Tick(blockStates, nsCtx)
			case tickPolicyCloseShard:
				err = series.ErrSeriesAllDatapointsExpired
			}
			if err == series.ErrSeriesAllDatapointsExpired {
				expired = append(expired, entry)
				r.expiredSeries++
			} else {
				r.activeSeries++
				if err != nil {
					r.errors++
				}
			}
			r.activeBlocks += result.ActiveBlocks
			r.wiredBlocks += result.WiredBlocks
			r.unwiredBlocks += result.UnwiredBlocks
			r.pendingMergeBlocks += result.PendingMergeBlocks
			r.madeExpiredBlocks += result.MadeExpiredBlocks
			r.madeUnwiredBlocks += result.MadeUnwiredBlocks
			r.mergedOutOfOrderBlocks += result.MergedOutOfOrderBlocks
			r.evictedBuckets += result.EvictedBuckets
			i++
		}

		// Purge any series requiring purging.
		if len(expired) > 0 {
			s.purgeExpiredSeries(expired)
			for i := range expired {
				expired[i] = nil
			}
			expired = expired[:0]
		}
		// Continue.
		return true
	})

	if terminatedTickingDueToClosing {
		return tickResult{}, errShardClosingTickTerminated
	}

	return r, nil
}

// NB(prateek): purgeExpiredSeries requires that all entries passed to it have at least one reader/writer,
// i.e. have a readWriteCount of at least 1.
// Currently, this function is only called by the lambda inside `tickAndExpire`'s `forEachShardEntryBatch`
// call. This satisfies the contract of all entries it operating upon being guaranteed to have a
// readerWriterEntryCount of at least 1, by virtue of the implementation of `forEachShardEntryBatch`.
func (s *dbShard) purgeExpiredSeries(expiredEntries []*lookup.Entry) {
	// Remove all expired series from lookup and list.
	s.Lock()
	for _, entry := range expiredEntries {
		series := entry.Series
		id := series.ID()
		elem, exists := s.lookup.Get(id)
		if !exists {
			continue
		}

		count := entry.ReaderWriterCount()
		// The contract requires all entries to have count >= 1.
		if count < 1 {
<<<<<<< HEAD
			instrument.EmitInvariantViolation(s.opts.InstrumentOptions())
			s.logger.Debug("purgeExpiredSeries encountered invalid series read/write count",
				zap.String("series", series.ID().String()),
=======
			s.logger.Error("purgeExpiredSeries encountered invalid series read/write count",
				zap.Stringer("namespace", s.namespace.ID()),
				zap.Uint32("shard", s.ID()),
				zap.Stringer("series", series.ID()),
>>>>>>> e0bc12ae
				zap.Int32("readerWriterCount", count))
			continue
		}
		// If this series is currently being written to or read from, we don't
		// remove to ensure a consistent view of the series to other users.
		if count > 1 {
			continue
		}
		// If there have been datapoints written to the series since its
		// last empty check, we don't remove it.
		if !series.IsEmpty() {
			continue
		}
		// NB(xichen): if we get here, we are guaranteed that there can be
		// no more reads/writes to this series while the lock is held, so it's
		// safe to remove it.
		series.Close()
		s.list.Remove(elem)
		s.lookup.Delete(id)
	}
	s.Unlock()
}

func (s *dbShard) WriteTagged(
	ctx context.Context,
	id ident.ID,
	tags ident.TagIterator,
	timestamp time.Time,
	value float64,
	unit xtime.Unit,
	annotation []byte,
	wOpts series.WriteOptions,
) (SeriesWrite, error) {
	return s.writeAndIndex(ctx, id, tags, timestamp,
		value, unit, annotation, wOpts, true)
}

func (s *dbShard) Write(
	ctx context.Context,
	id ident.ID,
	timestamp time.Time,
	value float64,
	unit xtime.Unit,
	annotation []byte,
	wOpts series.WriteOptions,
) (SeriesWrite, error) {
	return s.writeAndIndex(ctx, id, ident.EmptyTagIterator, timestamp,
		value, unit, annotation, wOpts, false)
}

func (s *dbShard) writeAndIndex(
	ctx context.Context,
	id ident.ID,
	tags ident.TagIterator,
	timestamp time.Time,
	value float64,
	unit xtime.Unit,
	annotation []byte,
	wOpts series.WriteOptions,
	shouldReverseIndex bool,
) (SeriesWrite, error) {
	// Prepare write
	entry, opts, err := s.tryRetrieveWritableSeries(id)
	if err != nil {
		return SeriesWrite{}, err
	}

	writable := entry != nil

	// If no entry and we are not writing new series asynchronously.
	if !writable && !opts.writeNewSeriesAsync {
		// Avoid double lookup by enqueueing insert immediately.
		result, err := s.insertSeriesAsyncBatched(id, tags, dbShardInsertAsyncOptions{
			hasPendingIndexing: shouldReverseIndex,
			pendingIndex: dbShardPendingIndex{
				timestamp:  timestamp,
				enqueuedAt: s.nowFn(),
			},
		})
		if err != nil {
			return SeriesWrite{}, err
		}

		// Wait for the insert to be batched together and inserted
		result.wg.Wait()

		// Retrieve the inserted entry
		entry, err = s.writableSeries(id, tags)
		if err != nil {
			return SeriesWrite{}, err
		}
		writable = true

		// NB(r): We just indexed this series if shouldReverseIndex was true
		shouldReverseIndex = false
	}

	var (
		commitLogSeriesID          ident.ID
		commitLogSeriesUniqueIndex uint64
		needsIndex                 bool
		pendingIndexInsert         writes.PendingIndexInsert
		// Err on the side of caution and always write to the commitlog if writing
		// async, since there is no information about whether the write succeeded
		// or not.
		wasWritten = true
	)
	if writable {
		// Perform write. No need to copy the annotation here because we're using it
		// synchronously and all downstream code will copy anthing they need to maintain
		// a reference to.
		wasWritten, _, err = entry.Series.Write(ctx, timestamp, value, unit, annotation, wOpts)
		// Load series metadata before decrementing the writer count
		// to ensure this metadata is snapshotted at a consistent state
		// NB(r): We explicitly do not place the series ID back into a
		// pool as high frequency users of series IDs such
		// as the commit log need to use the reference without the
		// overhead of ownership tracking. This makes taking a ref here safe.
		commitLogSeriesID = entry.Series.ID()
		commitLogSeriesUniqueIndex = entry.Index
		if err == nil && shouldReverseIndex {
			if entry.NeedsIndexUpdate(s.reverseIndex.BlockStartForWriteTime(timestamp)) {
				if !opts.writeNewSeriesAsync {
					return SeriesWrite{}, fmt.Errorf("to index async need write new series to be enabled")
				}
				needsIndex = true
				pendingIndexInsert = s.pendingIndexInsert(entry, timestamp)
			}
		}
		// release the reference we got on entry from `writableSeries`
		entry.DecrementReaderWriterCount()
		if err != nil {
			return SeriesWrite{}, err
		}
	} else {
		// This is an asynchronous insert and write which means we need to clone the annotation
		// because its lifecycle in the commit log is independent of the calling function.
		var annotationClone checked.Bytes
		if len(annotation) != 0 {
			annotationClone = s.opts.BytesPool().Get(len(annotation))
			// IncRef here so we can write the bytes in, but don't DecRef because the queue is about
			// to take ownership and will DecRef when its done.
			annotationClone.IncRef()
			annotationClone.AppendAll(annotation)
		}

		result, err := s.insertSeriesAsyncBatched(id, tags, dbShardInsertAsyncOptions{
			hasPendingWrite: true,
			pendingWrite: dbShardPendingWrite{
				timestamp:  timestamp,
				value:      value,
				unit:       unit,
				annotation: annotationClone,
				opts:       wOpts,
			},
		})
		if err != nil {
			return SeriesWrite{}, err
		}

		if shouldReverseIndex {
			if !opts.writeNewSeriesAsync {
				return SeriesWrite{}, fmt.Errorf("to index async need write new series to be enabled")
			}
			needsIndex = true
			pendingIndexInsert = s.pendingIndexInsert(result.entry, timestamp)
		}

		// NB(r): Make sure to use the copied ID which will eventually
		// be set to the newly series inserted ID.
		// The `id` var here is volatile after the context is closed
		// and adding ownership tracking to use it in the commit log
		// (i.e. registering a dependency on the context) is too expensive.
		commitLogSeriesID = result.copiedID
		commitLogSeriesUniqueIndex = result.entry.Index
	}

	// Return metadata useful for writing to commit log and indexing.
	return SeriesWrite{
		Series: ts.Series{
			UniqueIndex: commitLogSeriesUniqueIndex,
			Namespace:   s.namespace.ID(),
			ID:          commitLogSeriesID,
			Shard:       s.shard,
		},
		WasWritten:         wasWritten,
		NeedsIndex:         needsIndex,
		PendingIndexInsert: pendingIndexInsert,
	}, nil
}

func (s *dbShard) SeriesReadWriteRef(
	id ident.ID,
	tags ident.TagIterator,
) (SeriesReadWriteRef, error) {
	// Try retrieve existing series.
	entry, _, err := s.tryRetrieveWritableSeries(id)
	if err != nil {
		return SeriesReadWriteRef{}, err
	}

	if entry != nil {
		// The read/write ref is already incremented.
		return SeriesReadWriteRef{
			Series:              entry,
			Shard:               s.shard,
			UniqueIndex:         entry.Index,
			ReleaseReadWriteRef: entry,
		}, nil
	}

	// NB(r): Insert synchronously so caller has access to the series
	// immediately, otherwise calls to LoadBlock(..) etc on the series itself
	// may have no effect if a collision with the same series
	// being put in the insert queue may cause a block to be loaded to a
	// series which gets discarded.
	// TODO(r): Probably can't insert series sync otherwise we stall a ton
	// of writes... need a better solution for bootstrapping.
	// This is what can cause writes to degrade during bootstrap if
	// write lock is super contended.
	// Having said that, now that writes are kept in a separate "bootstrap"
	// buffer in the series itself to normal writes then merged at end of
	// bootstrap it somewhat mitigates some lock contention since the shard
	// lock is still contended but at least series writes due to commit log
	// bootstrapping do not interrupt normal writes waiting for ability
	// to write to an individual series.
	entry, err = s.insertSeriesSync(id, newTagsIterArg(tags), insertSyncOptions{
		insertType: insertSyncIncReaderWriterCount,
		// NB(bodu): We transparently index in the series ref when
		// bootstrapping now instead of when grabbing a ref.
		hasPendingIndex: false,
	})
	if err != nil {
		return SeriesReadWriteRef{}, err
	}

	return SeriesReadWriteRef{
		Series:              entry,
		Shard:               s.shard,
		UniqueIndex:         entry.Index,
		ReleaseReadWriteRef: entry,
	}, nil
}

func (s *dbShard) ReadEncoded(
	ctx context.Context,
	id ident.ID,
	start, end time.Time,
	nsCtx namespace.Context,
) ([][]xio.BlockReader, error) {
	s.RLock()
	entry, _, err := s.lookupEntryWithLock(id)
	if entry != nil {
		// NB(r): Ensure readers have consistent view of this series, do
		// not expire the series while being read from.
		entry.IncrementReaderWriterCount()
		defer entry.DecrementReaderWriterCount()
	}
	s.RUnlock()

	if err == errShardEntryNotFound {
		switch s.opts.SeriesCachePolicy() {
		case series.CacheAll:
			// No-op, would be in memory if cached
			return nil, nil
		}
	} else if err != nil {
		return nil, err
	}

	if entry != nil {
		return entry.Series.ReadEncoded(ctx, start, end, nsCtx)
	}

	retriever := s.seriesBlockRetriever
	onRetrieve := s.seriesOnRetrieveBlock
	opts := s.seriesOpts
	reader := series.NewReaderUsingRetriever(id, retriever, onRetrieve, nil, opts)
	return reader.ReadEncoded(ctx, start, end, nsCtx)
}

func (s *dbShard) FetchWideEntry(
	ctx context.Context,
	id ident.ID,
	blockStart time.Time,
	filter schema.WideEntryFilter,
	nsCtx namespace.Context,
) (block.StreamedWideEntry, error) {
	retriever := s.seriesBlockRetriever
	opts := s.seriesOpts
	reader := series.NewReaderUsingRetriever(id, retriever, nil, nil, opts)

<<<<<<< HEAD
	return reader.FetchWideEntry(ctx, blockStart, nsCtx)
=======
	return reader.FetchWideEntry(ctx, blockStart, filter, nsCtx)
>>>>>>> e0bc12ae
}

// lookupEntryWithLock returns the entry for a given id while holding a read lock or a write lock.
func (s *dbShard) lookupEntryWithLock(id ident.ID) (*lookup.Entry, *list.Element, error) {
	if s.state != dbShardStateOpen {
		// NB(r): Return an invalid params error here so any upstream
		// callers will not retry this operation
		return nil, nil, xerrors.NewInvalidParamsError(errShardNotOpen)
	}
	elem, exists := s.lookup.Get(id)
	if !exists {
		return nil, nil, errShardEntryNotFound
	}
	return elem.Value.(*lookup.Entry), elem, nil
}

func (s *dbShard) writableSeries(id ident.ID, tags ident.TagIterator) (*lookup.Entry, error) {
	for {
		entry, _, err := s.tryRetrieveWritableSeries(id)
		if entry != nil {
			return entry, nil
		}
		if err != nil {
			return nil, err
		}

		// Not inserted, attempt a batched insert
		result, err := s.insertSeriesAsyncBatched(id, tags, dbShardInsertAsyncOptions{})
		if err != nil {
			return nil, err
		}

		// Wait for the insert attempt
		result.wg.Wait()
	}
}

type writableSeriesOptions struct {
	writeNewSeriesAsync bool
}

func (s *dbShard) tryRetrieveWritableSeries(id ident.ID) (
	*lookup.Entry,
	writableSeriesOptions,
	error,
) {
	s.RLock()
	opts := writableSeriesOptions{
		writeNewSeriesAsync: s.currRuntimeOptions.writeNewSeriesAsync,
	}
	if entry, _, err := s.lookupEntryWithLock(id); err == nil {
		entry.IncrementReaderWriterCount()
		s.RUnlock()
		return entry, opts, nil
	} else if err != errShardEntryNotFound {
		s.RUnlock()
		return nil, opts, err
	}
	s.RUnlock()
	return nil, opts, nil
}

func (s *dbShard) newShardEntry(
	id ident.ID,
	tagsArgOpts tagsArgOptions,
) (*lookup.Entry, error) {
	// NB(r): As documented in storage/series.DatabaseSeries the series IDs
	// and metadata are garbage collected, hence we cast the ID to a BytesID
	// that can't be finalized.
	// Since series are purged so infrequently the overhead of not releasing
	// back an ID and metadata to a pool is amortized over a long period of
	// time.
	// Also of note, when a series is indexed in multiple index segments it is
	// worth keeping the metadata around so it can be referenced to twice
	// without creating a new array of []doc.Field for all the tags twice.
	// Hence this stays on the storage/series.DatabaseSeries for when it needs
	// to be re-indexed.
	var (
		seriesMetadata doc.Metadata
		err            error
	)
	switch tagsArgOpts.arg {
	case tagsIterArg:
		// NB(r): Rewind so we record the tag iterator from the beginning.
		tagsIter := tagsArgOpts.tagsIter.Duplicate()

		// Pass nil for the identifier pool because the pool will force us to use an array
		// with a large capacity to store the tags. Since these tags are long-lived, it's
		// better to allocate an array of the exact size to save memory.
		seriesMetadata, err = convert.FromSeriesIDAndTagIter(id, tagsIter)
		tagsIter.Close()
		if err != nil {
			return nil, err
		}

	case tagsArg:
		seriesMetadata, err = convert.FromSeriesIDAndTags(id, tagsArgOpts.tags)
		if err != nil {
			return nil, err
		}

	default:
		return nil, errNewShardEntryTagsTypeInvalid
	}

	// Use the same bytes as the series metadata for the ID.
	seriesID := ident.BytesID(seriesMetadata.ID)

	uniqueIndex := s.increasingIndex.nextIndex()
	newSeries := s.seriesPool.Get()
	newSeries.Reset(series.DatabaseSeriesOptions{
		ID:                     seriesID,
		Metadata:               seriesMetadata,
		UniqueIndex:            uniqueIndex,
		BlockRetriever:         s.seriesBlockRetriever,
		OnRetrieveBlock:        s.seriesOnRetrieveBlock,
		OnEvictedFromWiredList: s,
		Options:                s.seriesOpts,
	})
	return lookup.NewEntry(lookup.NewEntryOptions{
		RelookupAndIncrementReaderWriterCount: func() (index.OnIndexSeries, bool) {
			e, _, err := s.tryRetrieveWritableSeries(seriesID)
			if err != nil || e == nil {
				return nil, false
			}
			return e, true
		},
		Series:      newSeries,
		Index:       uniqueIndex,
		IndexWriter: s.reverseIndex,
		NowFn:       s.nowFn,
	}), nil
}

type insertAsyncResult struct {
	wg       *sync.WaitGroup
	copiedID ident.ID
	// entry is not guaranteed to be the final entry
	// inserted into the shard map in case there is already
	// an existing entry waiting in the insert queue
	entry *lookup.Entry
}

func (s *dbShard) pendingIndexInsert(
	entry *lookup.Entry,
	timestamp time.Time,
) writes.PendingIndexInsert {
	// inc a ref on the entry to ensure it's valid until the queue acts upon it.
	entry.OnIndexPrepare()
	return writes.PendingIndexInsert{
		Entry: index.WriteBatchEntry{
			Timestamp:     timestamp,
			OnIndexSeries: entry,
			EnqueuedAt:    s.nowFn(),
		},
		Document: entry.Series.Metadata(),
	}
}

func (s *dbShard) insertSeriesForIndexingAsyncBatched(
	entry *lookup.Entry,
	timestamp time.Time,
	async bool,
) error {
	indexBlockStart := s.reverseIndex.BlockStartForWriteTime(timestamp)
	// inc a ref on the entry to ensure it's valid until the queue acts upon it.
	entry.OnIndexPrepare()
	wg, err := s.insertQueue.Insert(dbShardInsert{
		entry: entry,
		opts: dbShardInsertAsyncOptions{
			// NB(r): Just indexing, should not be considered for new
			// series insert rate limiting.
			skipRateLimit:      true,
			hasPendingIndexing: true,
			pendingIndex: dbShardPendingIndex{
				timestamp:  timestamp,
				enqueuedAt: s.nowFn(),
			},
			// indicate we already have inc'd the entry's ref count, so we can correctly
			// handle the ref counting semantics in `insertSeriesBatch`.
			entryRefCountIncremented: true,
		},
	})

	// i.e. unable to enqueue into shard insert queue
	if err != nil {
		entry.OnIndexFinalize(indexBlockStart) // release any reference's we've held for indexing
		return err
	}

	// if operating in async mode, we're done
	if async {
		return nil
	}

	// if indexing in sync mode, wait till we're done and ensure we have have indexed the entry
	wg.Wait()
	if !entry.IndexedForBlockStart(indexBlockStart) {
		// i.e. indexing failed
		return fmt.Errorf("internal error: unable to index series")
	}

	return nil
}

func (s *dbShard) insertSeriesAsyncBatched(
	id ident.ID,
	tags ident.TagIterator,
	opts dbShardInsertAsyncOptions,
) (insertAsyncResult, error) {
	entry, err := s.newShardEntry(id, newTagsIterArg(tags))
	if err != nil {
		return insertAsyncResult{}, err
	}

	wg, err := s.insertQueue.Insert(dbShardInsert{
		entry: entry,
		opts:  opts,
	})
	return insertAsyncResult{
		wg: wg,
		// Make sure to return the copied ID from the new series.
		copiedID: entry.Series.ID(),
		entry:    entry,
	}, err
}

type insertSyncType uint8

// nolint: varcheck, unused
const (
	insertSync insertSyncType = iota
	insertSyncIncReaderWriterCount
)

type insertSyncOptions struct {
	insertType      insertSyncType
	hasPendingIndex bool
	pendingIndex    dbShardPendingIndex
}

func (s *dbShard) insertSeriesSync(
	id ident.ID,
	tagsArgOpts tagsArgOptions,
	opts insertSyncOptions,
) (*lookup.Entry, error) {
	// NB(r): Create new shard entry outside of write lock to reduce
	// time using write lock.
	newEntry, err := s.newShardEntry(id, tagsArgOpts)
	if err != nil {
		// should never happen
		instrument.EmitAndLogInvariantViolation(s.opts.InstrumentOptions(),
			func(logger *zap.Logger) {
				logger.Error("insertSeriesSync error creating shard entry",
					zap.String("id", id.String()),
					zap.Error(err))
			})
		return nil, err
	}

	s.Lock()
	unlocked := false
	defer func() {
		if !unlocked {
			s.Unlock()
		}
	}()

	existingEntry, _, err := s.lookupEntryWithLock(id)
	if err != nil && err != errShardEntryNotFound {
		// Shard not taking inserts likely.
		return nil, err
	}
	if existingEntry != nil {
		// Already inserted, likely a race.
		return existingEntry, nil
	}

	s.insertNewShardEntryWithLock(newEntry)

	// Track unlocking.
	unlocked = true
	s.Unlock()

	// Be sure to enqueue for indexing if requires a pending index.
	if opts.hasPendingIndex {
		if _, err := s.insertQueue.Insert(dbShardInsert{
			entry: newEntry,
			opts: dbShardInsertAsyncOptions{
				// NB(r): Just indexing, should not be considered for new
				// series insert rate limiting.
				skipRateLimit:      true,
				hasPendingIndexing: opts.hasPendingIndex,
				pendingIndex:       opts.pendingIndex,
			},
		}); err != nil {
			return nil, err
		}
	}

	// Check if we're making a modification to this entry, be sure
	// to increment the writer count so it's visible when we release
	// the lock.
	if opts.insertType == insertSyncIncReaderWriterCount {
		newEntry.IncrementReaderWriterCount()
	}

	return newEntry, nil
}

func (s *dbShard) insertNewShardEntryWithLock(entry *lookup.Entry) {
	// Set the lookup value, we use the copied ID and since it is GC'd
	// we explicitly set it with options to not copy the key and not to
	// finalize it.
	copiedID := entry.Series.ID()
	listElem := s.list.PushBack(entry)
	s.lookup.SetUnsafe(copiedID, listElem, shardMapSetUnsafeOptions{
		NoCopyKey:     true,
		NoFinalizeKey: true,
	})
}

func (s *dbShard) insertSeriesBatch(inserts []dbShardInsert) error {
	var (
		anyPendingAction   = false
		numPendingIndexing = 0
	)

	s.Lock()
	for i := range inserts {
		// If we are going to write to this entry then increment the
		// writer count so it does not look empty immediately after
		// we release the write lock.
		hasPendingWrite := inserts[i].opts.hasPendingWrite
		hasPendingIndexing := inserts[i].opts.hasPendingIndexing
		hasPendingRetrievedBlock := inserts[i].opts.hasPendingRetrievedBlock
		anyPendingAction = anyPendingAction || hasPendingWrite ||
			hasPendingRetrievedBlock || hasPendingIndexing

		if hasPendingIndexing {
			numPendingIndexing++
		}

		// we don't need to inc the entry ref count if we already have a ref on the entry. check if
		// that's the case.
		if inserts[i].opts.entryRefCountIncremented {
			// don't need to inc a ref on the entry, we were given as writable entry as input.
			continue
		}

		// i.e. we don't have a ref on provided entry, so we check if between the operation being
		// enqueue in the shard insert queue, and this function executing, an entry was created
		// for the same ID.
		entry, _, err := s.lookupEntryWithLock(inserts[i].entry.Series.ID())
		if entry != nil {
			// Already exists so update the entry we're pointed at for this insert.
			inserts[i].entry = entry
		}

		if hasPendingIndexing || hasPendingWrite || hasPendingRetrievedBlock {
			// We're definitely writing a value, ensure that the pending write is
			// visible before we release the lookup write lock.
			inserts[i].entry.IncrementReaderWriterCount()
			// also indicate that we have a ref count on this entry for this operation.
			inserts[i].opts.entryRefCountIncremented = true
		}

		if err == nil {
			// Already inserted.
			continue
		}

		if err != errShardEntryNotFound {
			// Shard is not taking inserts.
			s.Unlock()
			// FOLLOWUP(prateek): is this an existing bug? why don't we need to release any ref's we've inc'd
			// on entries in the loop before this point, i.e. in range [0, i). Otherwise, how are those entries
			// going to get cleaned up?
			s.metrics.insertAsyncInsertErrors.Inc(int64(len(inserts) - i))
			return err
		}

		// Insert still pending, perform the insert
		entry = inserts[i].entry
		s.insertNewShardEntryWithLock(entry)
	}
	s.Unlock()

	if !anyPendingAction {
		return nil
	}

	// Perform any indexing, pending writes or pending retrieved blocks outside of lock
	ctx := s.contextPool.Get()
	// TODO(prateek): pool this type
	indexBlockSize := s.namespace.Options().IndexOptions().BlockSize()
	indexBatch := index.NewWriteBatch(index.WriteBatchOptions{
		InitialCapacity: numPendingIndexing,
		IndexBlockSize:  indexBlockSize,
	})
	for i := range inserts {
		var (
			entry           = inserts[i].entry
			releaseEntryRef = inserts[i].opts.entryRefCountIncremented
			err             error
		)

		if inserts[i].opts.hasPendingWrite {
			write := inserts[i].opts.pendingWrite
			var annotationBytes []byte
			if write.annotation != nil {
				annotationBytes = write.annotation.Bytes()
			}
			// NB: Ignore the `wasWritten` return argument here since this is an async
			// operation and there is nothing further to do with this value.
			// TODO: Consider propagating the `wasWritten` argument back to the caller
			// using waitgroup (or otherwise) in the future.
			_, _, err = entry.Series.Write(ctx, write.timestamp, write.value,
				write.unit, annotationBytes, write.opts)
			if err != nil {
				if xerrors.IsInvalidParams(err) {
					s.metrics.insertAsyncWriteInvalidParamsErrors.Inc(1)
				} else {
					s.metrics.insertAsyncWriteInternalErrors.Inc(1)
					s.logger.Error("error with async insert write", zap.Error(err))
				}
			}

			if write.annotation != nil {
				// Now that we've performed the write, we can finalize the annotation because
				// we're done with it and all the code from the series downwards has copied any
				// data that it required.
				write.annotation.DecRef()
				write.annotation.Finalize()
			}
		}

		if inserts[i].opts.hasPendingIndexing {
			pendingIndex := inserts[i].opts.pendingIndex
			// increment the ref on the entry, as the original one was transferred to the
			// this method (insertSeriesBatch) via `entryRefCountIncremented` mechanism.
			entry.OnIndexPrepare()

			writeBatchEntry := index.WriteBatchEntry{
				Timestamp:     pendingIndex.timestamp,
				OnIndexSeries: entry,
				EnqueuedAt:    pendingIndex.enqueuedAt,
			}

			indexBatch.Append(writeBatchEntry, entry.Series.Metadata())
		}

		if inserts[i].opts.hasPendingRetrievedBlock {
			block := inserts[i].opts.pendingRetrievedBlock
			entry.Series.OnRetrieveBlock(block.id, block.tags, block.start, block.segment, block.nsCtx)
		}

		// Entries in the shard insert queue are either of:
		// - new entries
		// - existing entries that we've taken a ref on (marked as entryRefCountIncremented)
		if releaseEntryRef {
			entry.DecrementReaderWriterCount()
		}
	}

	var err error
	// index all requested entries in batch.
	if n := indexBatch.Len(); n > 0 {
		err = s.reverseIndex.WriteBatch(indexBatch)
		if err != nil {
			s.metrics.insertAsyncIndexErrors.Inc(int64(n))
		}
	}

	// Avoid goroutine spinning up to close this context
	ctx.BlockingClose()

	return err
}

func (s *dbShard) FetchBlocks(
	ctx context.Context,
	id ident.ID,
	starts []time.Time,
	nsCtx namespace.Context,
) ([]block.FetchBlockResult, error) {
	s.RLock()
	entry, _, err := s.lookupEntryWithLock(id)
	if entry != nil {
		// NB(r): Ensure readers have consistent view of this series, do
		// not expire the series while being read from.
		entry.IncrementReaderWriterCount()
		defer entry.DecrementReaderWriterCount()
	}
	s.RUnlock()

	if err == errShardEntryNotFound {
		switch s.opts.SeriesCachePolicy() {
		case series.CacheAll:
			// No-op, would be in memory if cached
			return nil, nil
		}
	} else if err != nil {
		return nil, err
	}

	if entry != nil {
		return entry.Series.FetchBlocks(ctx, starts, nsCtx)
	}

	retriever := s.seriesBlockRetriever
	onRetrieve := s.seriesOnRetrieveBlock
	opts := s.seriesOpts
	// Nil for onRead callback because we don't want peer bootstrapping to impact
	// the behavior of the LRU
	var onReadCb block.OnReadBlock
	reader := series.NewReaderUsingRetriever(id, retriever, onRetrieve, onReadCb, opts)
	return reader.FetchBlocks(ctx, starts, nsCtx)
}

func (s *dbShard) FetchBlocksForColdFlush(
	ctx context.Context,
	seriesID ident.ID,
	start time.Time,
	version int,
	nsCtx namespace.Context,
) (block.FetchBlockResult, error) {
	s.RLock()
	entry, _, err := s.lookupEntryWithLock(seriesID)
	s.RUnlock()
	if entry == nil || err != nil {
		return block.FetchBlockResult{}, err
	}

	return entry.Series.FetchBlocksForColdFlush(ctx, start, version, nsCtx)
}

func (s *dbShard) fetchActiveBlocksMetadata(
	ctx context.Context,
	start, end time.Time,
	limit int64,
	indexCursor int64,
	opts series.FetchBlocksMetadataOptions,
) (block.FetchBlocksMetadataResults, *int64, error) {
	var (
		res             = s.opts.FetchBlocksMetadataResultsPool().Get()
		fetchCtx        = s.contextPool.Get()
		nextIndexCursor *int64
	)

	var loopErr error
	s.forEachShardEntry(func(entry *lookup.Entry) bool {
		// Break out of the iteration loop once we've accumulated enough entries.
		if int64(len(res.Results())) >= limit {
			next := int64(entry.Index)
			nextIndexCursor = &next
			return false
		}

		// Fast forward past indexes lower than page token
		if int64(entry.Index) < indexCursor {
			return true
		}

		// Use a context here that we finalize immediately so the stream
		// readers can be returned to pool after we finish fetching the
		// metadata for this series.
		// NB(r): Use a pooled context for pooled finalizers/closers but
		// reuse so don't need to put and get from the pool each iteration.
		fetchCtx.Reset()
		metadata, err := entry.Series.FetchBlocksMetadata(ctx, start, end, opts)
		fetchCtx.BlockingCloseReset()
		if err != nil {
			loopErr = err
			return false
		}

		// If the blocksMetadata is empty, the series have no data within the specified
		// time range so we don't return it to the client
		if len(metadata.Blocks.Results()) == 0 {
			metadata.Blocks.Close()
			return true
		}

		// Otherwise add it to the result which takes care of closing the metadata
		res.Add(metadata)

		return true
	})

	return res, nextIndexCursor, loopErr
}

func (s *dbShard) FetchBlocksMetadataV2(
	ctx context.Context,
	start, end time.Time,
	limit int64,
	encodedPageToken PageToken,
	opts block.FetchBlocksMetadataOptions,
) (block.FetchBlocksMetadataResults, PageToken, error) {
	token := new(pagetoken.PageToken)
	if encodedPageToken != nil {
		if err := proto.Unmarshal(encodedPageToken, token); err != nil {
			return nil, nil, xerrors.NewInvalidParamsError(errShardInvalidPageToken)
		}
	} else {
		// NB(bodu): Allow callers to specify that they only want results from disk.
		if opts.OnlyDisk {
			token.FlushedSeriesPhase = &pagetoken.PageToken_FlushedSeriesPhase{}
		}
	}

	// NB(r): If returning mixed in memory and disk results, then we return anything
	// that's mutable in memory first then all disk results.
	// We work backwards so we don't hit race conditions with blocks
	// being flushed and potentially missed between paginations. Working
	// backwards means that we might duplicate metadata sent back switching
	// between active phase and flushed phase, but that's better than missing
	// data working in the opposite direction. De-duping which block time ranges
	// were actually sent is also difficult as it's not always a consistent view
	// across async pagination.
	// Duplicating the metadata sent back means that consumers get a consistent
	// view of the world if they merge all the results together.
	// In the future we should consider the lifecycle of fileset files rather
	// than directly working with them here while filesystem cleanup manager
	// could delete them mid-read, on linux this is ok as it's just an unlink
	// and we'll finish our read cleanly. If there's a race between us thinking
	// the file is accessible and us opening a reader to it then this will bubble
	// an error to the client which will be retried.
	var (
		activePhase  = token.ActiveSeriesPhase
		flushedPhase = token.FlushedSeriesPhase
	)
	if flushedPhase == nil {
		// If first phase started or no phases started then return active
		// series metadata until we find a block start time that we have fileset
		// files for.
		indexCursor := int64(0)
		if activePhase != nil {
			indexCursor = activePhase.IndexCursor
		}
		// We do not include cached blocks because we'll send metadata for
		// those blocks when we send metadata directly from the flushed files.
		seriesFetchBlocksMetadataOpts := series.FetchBlocksMetadataOptions{
			FetchBlocksMetadataOptions: opts,
		}
		result, nextIndexCursor, err := s.fetchActiveBlocksMetadata(ctx, start, end,
			limit, indexCursor, seriesFetchBlocksMetadataOpts)
		if err != nil {
			return nil, nil, err
		}

		// Encode the next page token.
		if nextIndexCursor == nil {
			// Next phase, no more results from active series.
			token = &pagetoken.PageToken{
				FlushedSeriesPhase: &pagetoken.PageToken_FlushedSeriesPhase{},
			}
		} else {
			// This phase is still active.
			token = &pagetoken.PageToken{
				ActiveSeriesPhase: &pagetoken.PageToken_ActiveSeriesPhase{
					IndexCursor: *nextIndexCursor,
				},
			}
		}

		data, err := proto.Marshal(token)
		if err != nil {
			return nil, nil, err
		}

		return result, PageToken(data), nil
	}

	// Must be in the second phase, start with checking the latest possible
	// flushed block and work backwards.
	var (
		result    = s.opts.FetchBlocksMetadataResultsPool().Get()
		ropts     = s.namespace.Options().RetentionOptions()
		blockSize = ropts.BlockSize()
		// Subtract one blocksize because all fetch requests are exclusive on the end side.
		blockStart      = end.Truncate(blockSize).Add(-1 * blockSize)
		tokenBlockStart time.Time
		numResults      int64
	)
	if flushedPhase.CurrBlockStartUnixNanos > 0 {
		tokenBlockStart = time.Unix(0, flushedPhase.CurrBlockStartUnixNanos)
		blockStart = tokenBlockStart
	}

	// Work backwards while in requested range and not before retention.
	for !blockStart.Before(start) &&
		!blockStart.Before(retention.FlushTimeStart(ropts, s.nowFn())) {
		exists, err := s.namespaceReaderMgr.filesetExistsAt(s.shard, blockStart)
		if err != nil {
			return nil, nil, err
		}
		if !exists {
			// No fileset files here.
			blockStart = blockStart.Add(-1 * blockSize)
			continue
		}

		var pos readerPosition
		if !tokenBlockStart.IsZero() {
			// Was previously seeking through a previous block, need to validate
			// this is the correct one we found otherwise the file just went missing.
			if !blockStart.Equal(tokenBlockStart) {
				return nil, nil, fmt.Errorf(
					"was reading block at %v but next available block is: %v",
					tokenBlockStart, blockStart)
			}

			// Do not need to check if we move onto the next block that it matches
			// the token's block start on next iteration.
			tokenBlockStart = time.Time{}

			pos.metadataIdx = int(flushedPhase.CurrBlockEntryIdx)
			pos.volume = int(flushedPhase.Volume)
		}

		// Open a reader at this position, potentially from cache.
		reader, err := s.namespaceReaderMgr.get(s.shard, blockStart, pos)
		if err != nil {
			return nil, nil, err
		}

		for numResults < limit {
			id, tags, size, checksum, err := reader.ReadMetadata()
			if err == io.EOF {
				// Clean end of volume, we can break now.
				if err := reader.Close(); err != nil {
					return nil, nil, fmt.Errorf(
						"could not close metadata reader for block %v: %v",
						blockStart, err)
				}
				break
			}
			if err != nil {
				// Best effort to close the reader on a read error.
				if err := reader.Close(); err != nil {
					s.logger.Error("could not close reader on unexpected err", zap.Error(err))
				}
				return nil, nil, fmt.Errorf(
					"could not read metadata for block %v: %v",
					blockStart, err)
			}

			blockResult := s.opts.FetchBlockMetadataResultsPool().Get()
			value := block.FetchBlockMetadataResult{
				Start: blockStart,
			}
			if opts.IncludeSizes {
				value.Size = int64(size)
			}
			if opts.IncludeChecksums {
				v := checksum
				value.Checksum = &v
			}
			blockResult.Add(value)

			numResults++
			result.Add(block.NewFetchBlocksMetadataResult(id, tags,
				blockResult))
		}

		endPos := int64(reader.MetadataRead())
		// This volume may be different from the one initially requested,
		// e.g. if there was a compaction between the last call and this
		// one, so be sure to update the state of the pageToken. If this is not
		// updated, the request would have to start from the beginning since it
		// would be requesting a stale volume, which could result in an infinite
		// loop of requests that never complete.
		volume := int64(reader.Status().Volume)

		// Return the reader to the cache. Since this is effectively putting
		// the reader into a shared pool, don't use the reader after this call.
		err = s.namespaceReaderMgr.put(reader)
		if err != nil {
			return nil, nil, err
		}

		if numResults >= limit {
			// We hit the limit, return results with page token.
			token = &pagetoken.PageToken{
				FlushedSeriesPhase: &pagetoken.PageToken_FlushedSeriesPhase{
					CurrBlockStartUnixNanos: blockStart.UnixNano(),
					CurrBlockEntryIdx:       endPos,
					Volume:                  volume,
				},
			}
			data, err := proto.Marshal(token)
			if err != nil {
				return nil, nil, err
			}
			return result, data, nil
		}

		// Otherwise we move on to the previous block.
		blockStart = blockStart.Add(-1 * blockSize)
	}

	// No more results if we fall through.
	return result, nil, nil
}

func (s *dbShard) PrepareBootstrap(ctx context.Context) error {
	ctx, span, sampled := ctx.StartSampledTraceSpan(tracepoint.ShardPrepareBootstrap)
	defer span.Finish()

	if sampled {
		span.LogFields(log.Int("shard", int(s.shard)))
	}

	// Iterate flushed time ranges to determine which blocks are retrievable.
	// NB(r): This must be done before bootstrap since during bootstrapping
	// series will load blocks into series with series.LoadBlock(...) which
	// needs to ask the shard whether certain time windows have been flushed or
	// not.
	s.initializeFlushStates()
	return nil
}

func (s *dbShard) initializeFlushStates() {
	s.flushState.RLock()
	initialized := s.flushState.initialized
	s.flushState.RUnlock()
	if initialized {
		return
	}

	defer func() {
		s.flushState.Lock()
		s.flushState.initialized = true
		s.flushState.Unlock()
	}()

	s.UpdateFlushStates()
	return
}

func (s *dbShard) UpdateFlushStates() {
	fsOpts := s.opts.CommitLogOptions().FilesystemOptions()
	readInfoFilesResults := fs.ReadInfoFiles(fsOpts.FilePathPrefix(), s.namespace.ID(), s.shard,
		fsOpts.InfoReaderBufferSize(), fsOpts.DecodingOptions(), persist.FileSetFlushType)

	for _, result := range readInfoFilesResults {
		if err := result.Err.Error(); err != nil {
			s.logger.Error("unable to read info files in shard bootstrap",
				zap.Uint32("shard", s.ID()),
				zap.Stringer("namespace", s.namespace.ID()),
				zap.String("filepath", result.Err.Filepath()),
				zap.Error(err))
			continue
		}

		info := result.Info
		at := xtime.FromNanoseconds(info.BlockStart)
		currState := s.flushStateNoBootstrapCheck(at)
		if currState.WarmStatus != fileOpSuccess {
			s.markWarmFlushStateSuccess(at)
		}

		// Cold version needs to get bootstrapped so that the 1:1 relationship
		// between volume number and cold version is maintained and the volume
		// numbers / flush versions remain monotonically increasing.
		//
		// Note that there can be multiple info files for the same block, for
		// example if the database didn't get to clean up compacted filesets
		// before terminating.
		if currState.ColdVersionRetrievable < info.VolumeIndex {
			s.setFlushStateColdVersionRetrievable(at, info.VolumeIndex)
			s.setFlushStateColdVersionFlushed(at, info.VolumeIndex)
		}
	}
}

func (s *dbShard) Bootstrap(
	ctx context.Context,
	nsCtx namespace.Context,
) error {
	ctx, span, sampled := ctx.StartSampledTraceSpan(tracepoint.ShardBootstrap)
	defer span.Finish()

	if sampled {
		span.LogFields(log.Int("shard", int(s.shard)))
	}

	s.Lock()
	if s.bootstrapState == Bootstrapped {
		s.Unlock()
		return errShardAlreadyBootstrapped
	}
	if s.bootstrapState == Bootstrapping {
		s.Unlock()
		return errShardIsBootstrapping
	}
	s.bootstrapState = Bootstrapping
	s.Unlock()

	multiErr := xerrors.NewMultiError()

	// Initialize the flush states if we haven't called prepare bootstrap.
	if err := s.PrepareBootstrap(ctx); err != nil {
		multiErr = multiErr.Add(err)
	}

	// Now that this shard has finished bootstrapping, attempt to cache all of its seekers. Cannot call
	// this earlier as block lease verification will fail due to the shards not being bootstrapped
	// (and as a result no leases can be verified since the flush state is not yet known).
	if err := s.cacheShardIndices(); err != nil {
		multiErr = multiErr.Add(err)
	}

	// Move any bootstrap buffers into position for reading.
	s.forEachShardEntry(func(entry *lookup.Entry) bool {
		if err := entry.Series.Bootstrap(nsCtx); err != nil {
			multiErr = multiErr.Add(err)
		}
		return true
	})

	s.Lock()
	s.bootstrapState = Bootstrapped
	s.Unlock()

	return multiErr.FinalError()
}

func (s *dbShard) LoadBlocks(
	seriesToLoad *result.Map,
) error {
	if seriesToLoad == nil {
		return errTriedToLoadNilSeries
	}

	s.Lock()
	// Don't allow loads until the shard is bootstrapped because the shard flush states need to be
	// bootstrapped in order to safely load blocks. This also keeps things simpler to reason about.
	if s.bootstrapState != Bootstrapped {
		s.Unlock()
		return errShardIsNotBootstrapped
	}
	s.Unlock()

	memTracker := s.opts.MemoryTracker()
	estimatedSize := result.EstimateMapBytesSize(seriesToLoad)
	ok := memTracker.IncNumLoadedBytes(estimatedSize)
	if !ok {
		return ErrDatabaseLoadLimitHit
	}

	multiErr := xerrors.NewMultiError()
	for _, elem := range seriesToLoad.Iter() {
		dbBlocks := elem.Value()
		id := dbBlocks.ID
		tags := dbBlocks.Tags

		canFinalizeTagsAll := true
		for _, block := range dbBlocks.Blocks.AllBlocks() {
			result, err := s.loadBlock(id, tags, block)
			if err != nil {
				multiErr = multiErr.Add(err)
			}

			canFinalizeTagsAll = canFinalizeTagsAll && result.canFinalizeTags
		}

		if canFinalizeTagsAll {
			tags.Finalize()
		}
	}

	return multiErr.FinalError()
}

type loadBlockResult struct {
	canFinalizeTags bool
}

func (s *dbShard) loadBlock(
	id ident.ID,
	tags ident.Tags,
	block block.DatabaseBlock,
) (loadBlockResult, error) {
	var (
		timestamp = block.StartTime()
		result    loadBlockResult
	)

	// First lookup if series already exists.
	entry, shardOpts, err := s.tryRetrieveWritableSeries(id)
	if err != nil && err != errShardEntryNotFound {
		return result, err
	}
	if entry == nil {
		// Synchronously insert to avoid waiting for the insert queue which could potentially
		// delay the insert.
		entry, err = s.insertSeriesSync(id, newTagsArg(tags),
			insertSyncOptions{
				// NB(r): Because insertSyncIncReaderWriterCount is used here we
				// don't need to explicitly increment the reader/writer count and it
				// will happen while the write lock is held so that it can't immediately
				// be expired.
				insertType:      insertSyncIncReaderWriterCount,
				hasPendingIndex: s.reverseIndex != nil,
				pendingIndex: dbShardPendingIndex{
					timestamp:  timestamp,
					enqueuedAt: s.nowFn(),
				},
			})
		if err != nil {
			return result, err
		}
	} else {
		// No longer needed as we found the series and we don't require
		// them for insertion.
		// FOLLOWUP(r): Audit places that keep refs to the ID from a
		// bootstrap result, newShardEntry copies it but some of the
		// bootstrapped blocks when using certain series cache policies
		// keeps refs to the ID with seriesID, so for now these IDs will
		// be garbage collected)
		result.canFinalizeTags = true
	}

	// Always decrement the reader writer count.
	defer entry.DecrementReaderWriterCount()

	// NB(rartoul): The data being loaded is not part of the bootstrap process then it needs to be
	// loaded as a cold write because the load could be happening concurrently with
	// other processes like the flush (as opposed to bootstrap which cannot happen
	// concurrently with a flush) and there is no way to know if this series/block
	// combination has been warm flushed or not yet since updating the shard block state
	// doesn't happen until the entire flush completes.
	//
	// As a result the only safe operation is to load the block as a cold write which
	// ensures that the data will eventually be flushed and merged with the existing data
	// on disk in the two scenarios where the Load() API is used (cold writes and repairs).
	if err := entry.Series.LoadBlock(block, series.ColdWrite); err != nil {
		return result, err
	}
	// Cannot close blocks once done as series takes ref to them.

	// Check if needs to be reverse indexed.
	if s.reverseIndex != nil &&
		entry.NeedsIndexUpdate(s.reverseIndex.BlockStartForWriteTime(timestamp)) {
		err = s.insertSeriesForIndexingAsyncBatched(entry, timestamp,
			shardOpts.writeNewSeriesAsync)
		if err != nil {
			return result, err
		}
	}

	return result, nil
}

func (s *dbShard) cacheShardIndices() error {
	retriever := s.DatabaseBlockRetriever
	// May be nil depending on the caching policy.
	if retriever == nil {
		return nil
	}

	s.logger.Debug("caching shard indices", zap.Uint32("shard", s.ID()))
	if err := retriever.CacheShardIndices([]uint32{s.ID()}); err != nil {
		s.logger.Error("caching shard indices error",
			zap.Uint32("shard", s.ID()),
			zap.Error(err))
		return err
	}

	s.logger.Debug("caching shard indices completed successfully",
		zap.Uint32("shard", s.ID()))
	return nil
}

func (s *dbShard) WarmFlush(
	blockStart time.Time,
	flushPreparer persist.FlushPreparer,
	nsCtx namespace.Context,
) error {
	// We don't flush data when the shard is still bootstrapping
	s.RLock()
	if s.bootstrapState != Bootstrapped {
		s.RUnlock()
		return errShardNotBootstrappedToFlush
	}
	s.RUnlock()

	prepareOpts := persist.DataPrepareOptions{
		NamespaceMetadata: s.namespace,
		Shard:             s.ID(),
		BlockStart:        blockStart,
		// Volume index is always 0 for warm flushes because a warm flush must
		// happen first before cold flushes happen.
		VolumeIndex: 0,
		// We explicitly set delete if exists to false here as we track which
		// filesets exist at bootstrap time so we should never encounter a time
		// where a fileset already exists when we attempt to flush unless there
		// is a bug in the code.
		DeleteIfExists: false,
		FileSetType:    persist.FileSetFlushType,
	}
	prepared, err := flushPreparer.PrepareData(prepareOpts)
	if err != nil {
		return s.markWarmFlushStateSuccessOrError(blockStart, err)
	}

	var multiErr xerrors.MultiError
	flushCtx := s.contextPool.Get() // From pool so finalizers are from pool.

	flushResult := dbShardFlushResult{}
	s.forEachShardEntry(func(entry *lookup.Entry) bool {
		curr := entry.Series
		// Use a temporary context here so the stream readers can be returned to
		// the pool after we finish fetching flushing the series.
		flushCtx.Reset()
		flushOutcome, err := curr.WarmFlush(flushCtx, blockStart, prepared.Persist, nsCtx)
		// Use BlockingCloseReset so context doesn't get returned to the pool.
		flushCtx.BlockingCloseReset()

		if err != nil {
			multiErr = multiErr.Add(err)
			// If we encounter an error when persisting a series, don't continue as
			// the file on disk could be in a corrupt state.
			return false
		}

		flushResult.update(flushOutcome)

		return true
	})

	s.logFlushResult(flushResult)

	if err := prepared.Close(); err != nil {
		multiErr = multiErr.Add(err)
	}

	return s.markWarmFlushStateSuccessOrError(blockStart, multiErr.FinalError())
}

func (s *dbShard) ColdFlush(
	flushPreparer persist.FlushPreparer,
	resources coldFlushReusableResources,
	nsCtx namespace.Context,
	onFlushSeries persist.OnFlushSeries,
) (ShardColdFlush, error) {
	// We don't flush data when the shard is still bootstrapping.
	s.RLock()
	if s.bootstrapState != Bootstrapped {
		s.RUnlock()
		return shardColdFlush{}, errShardNotBootstrappedToFlush
	}
	// Use blockStatesSnapshotWithRLock to avoid having to re-acquire read lock.
	blockStates := s.blockStatesSnapshotWithRLock()
	s.RUnlock()

	resources.reset()
	var (
		multiErr           xerrors.MultiError
		dirtySeries        = resources.dirtySeries
		dirtySeriesToWrite = resources.dirtySeriesToWrite
		idElementPool      = resources.idElementPool
	)

	blockStatesSnapshot, bootstrapped := blockStates.UnwrapValue()
	if !bootstrapped {
		return shardColdFlush{}, errFlushStateIsNotInitialized
	}

	var (
		// forEachShardEntry should not execute in parallel, but protect with a lock anyways for paranoia.
		loopErrLock sync.Mutex
		loopErr     error
	)
	// First, loop through all series to capture data on which blocks have dirty
	// series and add them to the resources for further processing.
	s.forEachShardEntry(func(entry *lookup.Entry) bool {
		curr := entry.Series
		seriesMetadata := curr.Metadata()
		blockStarts := curr.ColdFlushBlockStarts(blockStatesSnapshot)
		blockStarts.ForEach(func(t xtime.UnixNano) {
			// Cold flushes can only happen on blockStarts that have been
			// warm flushed, because warm flush logic does not currently
			// perform any merging logic.
			hasWarmFlushed, err := s.hasWarmFlushed(t.ToTime())
			if err != nil {
				loopErrLock.Lock()
				loopErr = err
				loopErrLock.Unlock()
				return
			}
			if !hasWarmFlushed {
				return
			}

			seriesList := dirtySeriesToWrite[t]
			if seriesList == nil {
				seriesList = newIDList(idElementPool)
				dirtySeriesToWrite[t] = seriesList
			}
			element := seriesList.PushBack(seriesMetadata)

			dirtySeries.Set(idAndBlockStart{
				blockStart: t,
				id:         seriesMetadata.ID,
			}, element)
		})

		return true
	})
	if loopErr != nil {
		return shardColdFlush{}, loopErr
	}

	if dirtySeries.Len() == 0 {
		// Early exit if there is nothing dirty to merge. dirtySeriesToWrite
		// may be non-empty when dirtySeries is empty because we purposely
		// leave empty seriesLists in the dirtySeriesToWrite map to avoid having
		// to reallocate them in subsequent usages of the shared resource.
		return shardColdFlush{}, nil
	}

	flush := shardColdFlush{
		shard:   s,
		doneFns: make([]shardColdFlushDone, 0, len(dirtySeriesToWrite)),
	}
	merger := s.newMergerFn(resources.fsReader, s.opts.DatabaseBlockOptions().DatabaseBlockAllocSize(),
		s.opts.SegmentReaderPool(), s.opts.MultiReaderIteratorPool(),
		s.opts.IdentifierPool(), s.opts.EncoderPool(), s.opts.ContextPool(),
		s.opts.CommitLogOptions().FilesystemOptions().FilePathPrefix(), s.namespace.Options())
	mergeWithMem := s.newFSMergeWithMemFn(s, s, dirtySeries, dirtySeriesToWrite)
	// Loop through each block that we know has ColdWrites. Since each block
	// has its own fileset, if we encounter an error while trying to persist
	// a block, we continue to try persisting other blocks.
	for blockStart := range dirtySeriesToWrite {
		startTime := blockStart.ToTime()
		coldVersion, err := s.RetrievableBlockColdVersion(startTime)
		if err != nil {
			multiErr = multiErr.Add(err)
			continue
		}

		fsID := fs.FileSetFileIdentifier{
			Namespace:   s.namespace.ID(),
			Shard:       s.ID(),
			BlockStart:  startTime,
			VolumeIndex: coldVersion,
		}

		nextVersion := coldVersion + 1
		close, err := merger.Merge(fsID, mergeWithMem, nextVersion, flushPreparer, nsCtx,
			onFlushSeries)
		if err != nil {
			multiErr = multiErr.Add(err)
			continue
		}
		flush.doneFns = append(flush.doneFns, shardColdFlushDone{
			startTime:   startTime,
			nextVersion: nextVersion,
			close:       close,
		})
	}
	return flush, multiErr.FinalError()
}

func (s *dbShard) Snapshot(
	blockStart time.Time,
	snapshotTime time.Time,
	snapshotPreparer persist.SnapshotPreparer,
	nsCtx namespace.Context,
) (ShardSnapshotResult, error) {
	// We don't snapshot data when the shard is still bootstrapping
	s.RLock()
	if s.bootstrapState != Bootstrapped {
		s.RUnlock()
		return ShardSnapshotResult{}, errShardNotBootstrappedToSnapshot
	}

	s.RUnlock()

	// Record per-shard snapshot latency, not many shards so safe
	// to use a timer.
	totalTimer := s.metrics.snapshotTotalLatency.Start()
	defer totalTimer.Stop()

	var needsSnapshot bool
	checkNeedsSnapshotTimer := s.metrics.snapshotCheckNeedsSnapshotLatency.Start()
	s.forEachShardEntry(func(entry *lookup.Entry) bool {
		if !entry.Series.IsBufferEmptyAtBlockStart(blockStart) {
			needsSnapshot = true
			return false
		}
		return true
	})
	checkNeedsSnapshotTimer.Stop()

	if !needsSnapshot {
		return ShardSnapshotResult{}, nil
	}

	prepareOpts := persist.DataPrepareOptions{
		NamespaceMetadata: s.namespace,
		Shard:             s.ID(),
		BlockStart:        blockStart,
		FileSetType:       persist.FileSetSnapshotType,
		// We explicitly set delete if exists to false here as we do not
		// expect there to be a collision as snapshots files are appended
		// with a monotonically increasing number to avoid collisions, there
		// would have to be a competing process to cause a collision.
		DeleteIfExists: false,
		Snapshot: persist.DataPrepareSnapshotOptions{
			SnapshotTime: snapshotTime,
		},
	}
	prepareTimer := s.metrics.snapshotPrepareLatency.Start()
	prepared, err := snapshotPreparer.PrepareData(prepareOpts)
	prepareTimer.Stop()
	if err != nil {
		return ShardSnapshotResult{}, err
	}

	var (
		snapshotCtx = s.contextPool.Get()
		persist     int
		stats       series.SnapshotResultStats
		multiErr    xerrors.MultiError
	)
	s.forEachShardEntry(func(entry *lookup.Entry) bool {
		series := entry.Series
		// Use a temporary context here so the stream readers can be returned to
		// pool after we finish fetching flushing the series
		snapshotCtx.Reset()
		result, err := series.Snapshot(snapshotCtx, blockStart, prepared.Persist, nsCtx)
		snapshotCtx.BlockingCloseReset()

		if err != nil {
			multiErr = multiErr.Add(err)
			// If we encounter an error when persisting a series, don't continue as
			// the file on disk could be in a corrupt state.
			return false
		}

		if result.Persist {
			persist++
		}

		// Add snapshot result to cumulative result.
		stats.Add(result.Stats)
		return true
	})

	// Emit cumulative snapshot result timings.
	if multiErr.NumErrors() == 0 {
		s.metrics.snapshotMergeByBucketLatency.Record(stats.TimeMergeByBucket)
		s.metrics.snapshotMergeAcrossBucketsLatency.Record(stats.TimeMergeAcrossBuckets)
		s.metrics.snapshotChecksumLatency.Record(stats.TimeChecksum)
		s.metrics.snapshotPersistLatency.Record(stats.TimePersist)
	}

	closeTimer := s.metrics.snapshotCloseLatency.Start()
	multiErr = multiErr.Add(prepared.Close())
	closeTimer.Stop()

	if err := multiErr.FinalError(); err != nil {
		return ShardSnapshotResult{}, err
	}

	return ShardSnapshotResult{
		SeriesPersist: persist,
	}, nil
}

func (s *dbShard) FlushState(blockStart time.Time) (fileOpState, error) {
	s.flushState.RLock()
	initialized := s.flushState.initialized
	state := s.flushStateWithRLock(blockStart)
	s.flushState.RUnlock()

	if !initialized {
		return fileOpState{}, errFlushStateIsNotInitialized
	}

	return state, nil
}

func (s *dbShard) flushStateNoBootstrapCheck(blockStart time.Time) fileOpState {
	s.flushState.RLock()
	check := s.flushStateWithRLock(blockStart)
	s.flushState.RUnlock()
	return check
}

func (s *dbShard) flushStateWithRLock(blockStart time.Time) fileOpState {
	state, ok := s.flushState.statesByTime[xtime.ToUnixNano(blockStart)]
	if !ok {
		return fileOpState{WarmStatus: fileOpNotStarted}
	}
	return state
}

func (s *dbShard) markWarmFlushStateSuccessOrError(blockStart time.Time, err error) error {
	// Track flush state for block state
	if err == nil {
		s.markWarmFlushStateSuccess(blockStart)
	} else {
		s.markWarmFlushStateFail(blockStart)
	}
	return err
}

func (s *dbShard) markWarmFlushStateSuccess(blockStart time.Time) {
	s.flushState.Lock()
	s.flushState.statesByTime[xtime.ToUnixNano(blockStart)] =
		fileOpState{
			WarmStatus: fileOpSuccess,
		}
	s.flushState.Unlock()
}

func (s *dbShard) markWarmFlushStateFail(blockStart time.Time) {
	s.flushState.Lock()
	state := s.flushState.statesByTime[xtime.ToUnixNano(blockStart)]
	state.WarmStatus = fileOpFailed
	state.NumFailures++
	s.flushState.statesByTime[xtime.ToUnixNano(blockStart)] = state
	s.flushState.Unlock()
}

func (s *dbShard) incrementFlushStateFailures(blockStart time.Time) {
	s.flushState.Lock()
	state := s.flushState.statesByTime[xtime.ToUnixNano(blockStart)]
	state.NumFailures++
	s.flushState.statesByTime[xtime.ToUnixNano(blockStart)] = state
	s.flushState.Unlock()
}

func (s *dbShard) setFlushStateColdVersionRetrievable(blockStart time.Time, version int) {
	s.flushState.Lock()
	state := s.flushState.statesByTime[xtime.ToUnixNano(blockStart)]
	state.ColdVersionRetrievable = version
	s.flushState.statesByTime[xtime.ToUnixNano(blockStart)] = state
	s.flushState.Unlock()
}

func (s *dbShard) setFlushStateColdVersionFlushed(blockStart time.Time, version int) {
	s.flushState.Lock()
	state := s.flushState.statesByTime[xtime.ToUnixNano(blockStart)]
	state.ColdVersionFlushed = version
	s.flushState.statesByTime[xtime.ToUnixNano(blockStart)] = state
	s.flushState.Unlock()
}

func (s *dbShard) removeAnyFlushStatesTooEarly(startTime time.Time) {
	s.flushState.Lock()
	earliestFlush := retention.FlushTimeStart(s.namespace.Options().RetentionOptions(), startTime)
	for t := range s.flushState.statesByTime {
		if t.ToTime().Before(earliestFlush) {
			delete(s.flushState.statesByTime, t)
		}
	}
	s.flushState.Unlock()
}

func (s *dbShard) CleanupExpiredFileSets(earliestToRetain time.Time) error {
	filePathPrefix := s.opts.CommitLogOptions().FilesystemOptions().FilePathPrefix()
	expired, err := s.filesetPathsBeforeFn(filePathPrefix, s.namespace.ID(), s.ID(), earliestToRetain)
	if err != nil {
		return fmt.Errorf("encountered errors when getting fileset files for prefix %s namespace %s shard %d: %v",
			filePathPrefix, s.namespace.ID(), s.ID(), err)
	}

	return s.deleteFilesFn(expired)
}

func (s *dbShard) CleanupCompactedFileSets() error {
	filePathPrefix := s.opts.CommitLogOptions().FilesystemOptions().FilePathPrefix()
	filesets, err := s.filesetsFn(filePathPrefix, s.namespace.ID(), s.ID())
	if err != nil {
		return fmt.Errorf("encountered errors when getting fileset files for prefix %s namespace %s shard %d: %v",
			filePathPrefix, s.namespace.ID(), s.ID(), err)
	}

	// Get a snapshot of all states here to prevent constantly getting/releasing
	// locks in a tight loop below. This snapshot won't become stale halfway
	// through this because flushing and cleanup never happen in parallel.
	blockStates := s.BlockStatesSnapshot()
	blockStatesSnapshot, bootstrapped := blockStates.UnwrapValue()
	if !bootstrapped {
		return errShardIsNotBootstrapped
	}

	toDelete := fs.FileSetFilesSlice(make([]fs.FileSetFile, 0, len(filesets)))
	for _, datafile := range filesets {
		fileID := datafile.ID
		blockState := blockStatesSnapshot.Snapshot[xtime.ToUnixNano(fileID.BlockStart)]
		if fileID.VolumeIndex < blockState.ColdVersion {
			toDelete = append(toDelete, datafile)
		}
	}

	return s.deleteFilesFn(toDelete.Filepaths())
}

func (s *dbShard) Repair(
	ctx context.Context,
	nsCtx namespace.Context,
	nsMeta namespace.Metadata,
	tr xtime.Range,
	repairer databaseShardRepairer,
) (repair.MetadataComparisonResult, error) {
	return repairer.Repair(ctx, nsCtx, nsMeta, tr, s)
}

func (s *dbShard) AggregateTiles(
	ctx context.Context,
	sourceNs, targetNs Namespace,
	shardID uint32,
	blockReaders []fs.DataFileSetReader,
	writer fs.StreamingWriter,
	sourceBlockVolumes []shardBlockVolume,
	onFlushSeries persist.OnFlushSeries,
	opts AggregateTilesOptions,
) (int64, error) {
	if len(blockReaders) != len(sourceBlockVolumes) {
		return 0, fmt.Errorf(
			"blockReaders and sourceBlockVolumes length mismatch (%d != %d)",
			len(blockReaders),
			len(sourceBlockVolumes))
	}

	openBlockReaders := make([]fs.DataFileSetReader, 0, len(blockReaders))
	defer func() {
		for _, reader := range openBlockReaders {
			if err := reader.Close(); err != nil {
				s.logger.Error("could not close DataFileSetReader", zap.Error(err))
			}
		}
	}()

	var (
		sourceNsID         = sourceNs.ID()
		plannedSeriesCount = 1
	)

	for sourceBlockPos, blockReader := range blockReaders {
		sourceBlockVolume := sourceBlockVolumes[sourceBlockPos]
		openOpts := fs.DataReaderOpenOptions{
			Identifier: fs.FileSetFileIdentifier{
				Namespace:   sourceNsID,
				Shard:       shardID,
				BlockStart:  sourceBlockVolume.blockStart,
				VolumeIndex: sourceBlockVolume.latestVolume,
			},
			FileSetType:      persist.FileSetFlushType,
			StreamingEnabled: true,
		}

		if err := blockReader.Open(openOpts); err != nil {
			if err == fs.ErrCheckpointFileNotFound {
				// A very recent source block might not have been flushed yet.
				continue
			}
			s.logger.Error("blockReader.Open",
				zap.Error(err),
				zap.Time("blockStart", sourceBlockVolume.blockStart),
				zap.Int("volumeIndex", sourceBlockVolume.latestVolume))
			return 0, err
		}

		entries := blockReader.Entries()
		if entries > plannedSeriesCount {
			plannedSeriesCount = entries
		}

		openBlockReaders = append(openBlockReaders, blockReader)
	}

	latestTargetVolume, err := s.LatestVolume(opts.Start)
	if err != nil {
		return 0, err
	}

	nextVolume := latestTargetVolume + 1
	writerOpenOpts := fs.StreamingWriterOpenOptions{
		NamespaceID:         s.namespace.ID(),
		ShardID:             s.ID(),
		BlockStart:          opts.Start,
		BlockSize:           s.namespace.Options().RetentionOptions().BlockSize(),
		VolumeIndex:         nextVolume,
		PlannedRecordsCount: uint(plannedSeriesCount),
	}
	if err = writer.Open(writerOpenOpts); err != nil {
		return 0, err
	}

	var multiErr xerrors.MultiError

	processedTileCount, err := s.tileAggregator.AggregateTiles(
		ctx, sourceNs, targetNs, s.ID(), openBlockReaders, writer, onFlushSeries, opts)
	if err != nil {
		// NB: cannot return on the error here, must finish writing.
		multiErr = multiErr.Add(err)
	}

	if !multiErr.Empty() {
		if err := writer.Abort(); err != nil {
			multiErr = multiErr.Add(err)
		}
	} else if err := writer.Close(); err != nil {
		multiErr = multiErr.Add(err)
	} else {
		// Notify all block leasers that a new volume for the namespace/shard/blockstart
		// has been created. This will block until all leasers have relinquished their
		// leases.
		// NB: markWarmFlushStateSuccess=true because there are no flushes happening in this
		// flow and we need to set WarmStatus to fileOpSuccess explicitly in order to make
		// the new blocks readable.
		if err = s.finishWriting(opts.Start, nextVolume, true); err != nil {
			multiErr = multiErr.Add(err)
		}
	}

	if err := multiErr.FinalError(); err != nil {
		return 0, err
	}

	s.logger.Debug("finished aggregating tiles",
		zap.Uint32("shard", s.ID()),
		zap.Int64("processedTiles", processedTileCount))

	return processedTileCount, nil
}

func (s *dbShard) BootstrapState() BootstrapState {
	s.RLock()
	bs := s.bootstrapState
	s.RUnlock()
	return bs
}

func (s *dbShard) DocRef(id ident.ID) (doc.Metadata, bool, error) {
	s.RLock()
	defer s.RUnlock()

	entry, _, err := s.lookupEntryWithLock(id)
	if err == nil {
		return entry.Series.Metadata(), true, nil
	}
	if err == errShardEntryNotFound {
		return emptyDoc, false, nil
	}
	return emptyDoc, false, err
}

func (s *dbShard) LatestVolume(blockStart time.Time) (int, error) {
	return s.namespaceReaderMgr.latestVolume(s.shard, blockStart)
}

func (s *dbShard) OpenStreamingReader(blockStart time.Time) (fs.DataFileSetReader, error) {
	latestVolume, err := s.LatestVolume(blockStart)
	if err != nil {
		return nil, err
	}

	reader, err := s.newReaderFn(s.opts.BytesPool(), s.opts.CommitLogOptions().FilesystemOptions())
	if err != nil {
		return nil, err
	}

	openOpts := fs.DataReaderOpenOptions{
		Identifier: fs.FileSetFileIdentifier{
			Namespace:   s.namespace.ID(),
			Shard:       s.ID(),
			BlockStart:  blockStart,
			VolumeIndex: latestVolume,
		},
		FileSetType:      persist.FileSetFlushType,
		StreamingEnabled: true,
	}

	if err := reader.Open(openOpts); err != nil {
		return nil, err
	}

	return reader, nil
}

func (s *dbShard) ScanData(
	blockStart time.Time,
	processor fs.DataEntryProcessor,
) error {
	latestVolume, err := s.LatestVolume(blockStart)
	if err != nil {
		return err
	}

	reader, err := s.newReaderFn(s.opts.BytesPool(), s.opts.CommitLogOptions().FilesystemOptions())
	if err != nil {
		return err
	}

	openOpts := fs.DataReaderOpenOptions{
		Identifier: fs.FileSetFileIdentifier{
			Namespace:   s.namespace.ID(),
			Shard:       s.ID(),
			BlockStart:  blockStart,
			VolumeIndex: latestVolume,
		},
		FileSetType:      persist.FileSetFlushType,
		StreamingEnabled: true,
	}

	if err := reader.Open(openOpts); err != nil {
		return err
	}

	readEntriesErr := s.scanDataWithReader(reader, processor)
	// Always close the reader regardless of if failed, but
	// make sure to propagate if an error occurred closing the reader too.
	readCloseErr := reader.Close()
	if err := readEntriesErr; err != nil {
		return readEntriesErr
	}
	return readCloseErr
}

func (s *dbShard) scanDataWithReader(
	reader fs.DataFileSetReader,
	processor fs.DataEntryProcessor,
) error {
	processor.SetEntriesCount(reader.Entries())

	for {
		entry, err := reader.StreamingRead()
		if err != nil {
			if errors.Is(err, io.EOF) {
				return nil
			}
			return err
		}

		if err := processor.ProcessEntry(entry); err != nil {
			return err
		}
	}
}

func (s *dbShard) logFlushResult(r dbShardFlushResult) {
	s.logger.Debug("shard flush outcome",
		zap.Uint32("shard", s.ID()),
		zap.Int64("numBlockDoesNotExist", r.numBlockDoesNotExist),
	)
}

func (s *dbShard) finishWriting(
	blockStart time.Time,
	nextVersion int,
	markWarmFlushStateSuccess bool,
) error {
	if markWarmFlushStateSuccess {
		s.markWarmFlushStateSuccess(blockStart)
	}

	// After writing the full block successfully update the ColdVersionFlushed number. This will
	// allow the SeekerManager to open a lease on the latest version of the fileset files because
	// the BlockLeaseVerifier will check the ColdVersionFlushed value, but the buffer only looks at
	// ColdVersionRetrievable so a concurrent tick will not yet cause the blocks in memory to be
	// evicted (which is the desired behavior because we haven't updated the open leases yet which
	// means the newly written data is not available for querying via the SeekerManager yet.)
	s.setFlushStateColdVersionFlushed(blockStart, nextVersion)

	// Notify all block leasers that a new volume for the namespace/shard/blockstart
	// has been created. This will block until all leasers have relinquished their
	// leases.
	_, err := s.opts.BlockLeaseManager().UpdateOpenLeases(block.LeaseDescriptor{
		Namespace:  s.namespace.ID(),
		Shard:      s.ID(),
		BlockStart: blockStart,
	}, block.LeaseState{Volume: nextVersion})
	// After writing the full block successfully **and** propagating the new lease to the
	// BlockLeaseManager, update the ColdVersionRetrievable in the flush state. Once this function
	// completes concurrent ticks will be able to evict the data from memory that was just flushed
	// (which is now safe to do since the SeekerManager has been notified of the presence of new
	// files).
	//
	// NB(rartoul): Ideally the ColdVersionRetrievable would only be updated if the call to UpdateOpenLeases
	// succeeded, but that would allow the ColdVersionRetrievable and ColdVersionFlushed numbers to drift
	// which would increase the complexity of the code to address a situation that is probably not
	// recoverable (failure to UpdateOpenLeases is an invariant violated error).
	s.setFlushStateColdVersionRetrievable(blockStart, nextVersion)
	if err != nil {
		instrument.EmitAndLogInvariantViolation(s.opts.InstrumentOptions(), func(l *zap.Logger) {
			l.With(
				zap.String("namespace", s.namespace.ID().String()),
				zap.Uint32("shard", s.ID()),
				zap.Time("blockStart", blockStart),
				zap.Int("nextVersion", nextVersion),
			).Error("failed to update open leases after updating flush state cold version")
		})
		return err
	}
	return nil
}

type shardColdFlushDone struct {
	startTime   time.Time
	nextVersion int
	close       persist.DataCloser
}

type shardColdFlush struct {
	shard   *dbShard
	doneFns []shardColdFlushDone
}

func (s shardColdFlush) Done() error {
	multiErr := xerrors.NewMultiError()
	for _, done := range s.doneFns {
		startTime := done.startTime
		nextVersion := done.nextVersion

		if err := done.close(); err != nil {
			multiErr = multiErr.Add(err)
			continue
		}

		err := s.shard.finishWriting(startTime, nextVersion, false)
		if err != nil {
			multiErr = multiErr.Add(err)
		}
	}
	return multiErr.FinalError()
}

// dbShardFlushResult is a helper struct for keeping track of the result of flushing all the
// series in the shard.
type dbShardFlushResult struct {
	numBlockDoesNotExist int64
}

func (r *dbShardFlushResult) update(u series.FlushOutcome) {
	if u == series.FlushOutcomeBlockDoesNotExist {
		r.numBlockDoesNotExist++
	}
}

type shardBlockVolume struct {
	blockStart   time.Time
	latestVolume int
}<|MERGE_RESOLUTION|>--- conflicted
+++ resolved
@@ -33,10 +33,7 @@
 	"github.com/m3db/m3/src/dbnode/namespace"
 	"github.com/m3db/m3/src/dbnode/persist"
 	"github.com/m3db/m3/src/dbnode/persist/fs"
-<<<<<<< HEAD
-=======
 	"github.com/m3db/m3/src/dbnode/persist/schema"
->>>>>>> e0bc12ae
 	"github.com/m3db/m3/src/dbnode/retention"
 	"github.com/m3db/m3/src/dbnode/runtime"
 	"github.com/m3db/m3/src/dbnode/storage/block"
@@ -409,11 +406,7 @@
 	nsCtx namespace.Context,
 ) (block.StreamedWideEntry, error) {
 	return s.DatabaseBlockRetriever.StreamWideEntry(ctx, s.shard, id,
-<<<<<<< HEAD
-		blockStart, nsCtx)
-=======
 		blockStart, filter, nsCtx)
->>>>>>> e0bc12ae
 }
 
 // IsBlockRetrievable implements series.QueryableBlockRetriever
@@ -866,16 +859,10 @@
 		count := entry.ReaderWriterCount()
 		// The contract requires all entries to have count >= 1.
 		if count < 1 {
-<<<<<<< HEAD
-			instrument.EmitInvariantViolation(s.opts.InstrumentOptions())
-			s.logger.Debug("purgeExpiredSeries encountered invalid series read/write count",
-				zap.String("series", series.ID().String()),
-=======
 			s.logger.Error("purgeExpiredSeries encountered invalid series read/write count",
 				zap.Stringer("namespace", s.namespace.ID()),
 				zap.Uint32("shard", s.ID()),
 				zap.Stringer("series", series.ID()),
->>>>>>> e0bc12ae
 				zap.Int32("readerWriterCount", count))
 			continue
 		}
@@ -1168,11 +1155,7 @@
 	opts := s.seriesOpts
 	reader := series.NewReaderUsingRetriever(id, retriever, nil, nil, opts)
 
-<<<<<<< HEAD
-	return reader.FetchWideEntry(ctx, blockStart, nsCtx)
-=======
 	return reader.FetchWideEntry(ctx, blockStart, filter, nsCtx)
->>>>>>> e0bc12ae
 }
 
 // lookupEntryWithLock returns the entry for a given id while holding a read lock or a write lock.
