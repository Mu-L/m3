// Copyright (c) 2018 Uber Technologies, Inc.
//
// Permission is hereby granted, free of charge, to any person obtaining a copy
// of this software and associated documentation files (the "Software"), to deal
// in the Software without restriction, including without limitation the rights
// to use, copy, modify, merge, publish, distribute, sublicense, and/or sell
// copies of the Software, and to permit persons to whom the Software is
// furnished to do so, subject to the following conditions:
//
// The above copyright notice and this permission notice shall be included in
// all copies or substantial portions of the Software.
//
// THE SOFTWARE IS PROVIDED "AS IS", WITHOUT WARRANTY OF ANY KIND, EXPRESS OR
// IMPLIED, INCLUDING BUT NOT LIMITED TO THE WARRANTIES OF MERCHANTABILITY,
// FITNESS FOR A PARTICULAR PURPOSE AND NONINFRINGEMENT. IN NO EVENT SHALL THE
// AUTHORS OR COPYRIGHT HOLDERS BE LIABLE FOR ANY CLAIM, DAMAGES OR OTHER
// LIABILITY, WHETHER IN AN ACTION OF CONTRACT, TORT OR OTHERWISE, ARISING FROM,
// OUT OF OR IN CONNECTION WITH THE SOFTWARE OR THE USE OR OTHER DEALINGS IN
// THE SOFTWARE.

package index

import (
	"bytes"
	"errors"
	"fmt"
	"io"
	"math"
	"sort"
	"sync"
	"time"

	"github.com/m3db/m3/src/dbnode/namespace"
	"github.com/m3db/m3/src/dbnode/storage/bootstrap/result"
	"github.com/m3db/m3/src/dbnode/storage/limits"
	"github.com/m3db/m3/src/dbnode/tracepoint"
	"github.com/m3db/m3/src/m3ninx/doc"
	m3ninxindex "github.com/m3db/m3/src/m3ninx/index"
	"github.com/m3db/m3/src/m3ninx/index/segment"
	"github.com/m3db/m3/src/m3ninx/index/segment/fst"
	"github.com/m3db/m3/src/m3ninx/persist"
	"github.com/m3db/m3/src/m3ninx/search"
	"github.com/m3db/m3/src/m3ninx/search/executor"
	"github.com/m3db/m3/src/x/context"
	xerrors "github.com/m3db/m3/src/x/errors"
	"github.com/m3db/m3/src/x/ident"
	"github.com/m3db/m3/src/x/instrument"
	xresource "github.com/m3db/m3/src/x/resource"
	xtime "github.com/m3db/m3/src/x/time"

	"github.com/opentracing/opentracing-go"
	opentracinglog "github.com/opentracing/opentracing-go/log"
	"github.com/uber-go/tally"
	"go.uber.org/zap"
)

var (
	// ErrUnableToQueryBlockClosed is returned when querying closed block.
	ErrUnableToQueryBlockClosed = errors.New("unable to query, index block is closed")
	// ErrUnableReportStatsBlockClosed is returned from Stats when the block is closed.
	ErrUnableReportStatsBlockClosed = errors.New("unable to report stats, block is closed")

	errUnableToWriteBlockClosed     = errors.New("unable to write, index block is closed")
	errUnableToWriteBlockSealed     = errors.New("unable to write, index block is sealed")
	errUnableToBootstrapBlockClosed = errors.New("unable to bootstrap, block is closed")
	errUnableToTickBlockClosed      = errors.New("unable to tick, block is closed")
	errBlockAlreadyClosed           = errors.New("unable to close, block already closed")
	errCancelledQuery               = errors.New("query was cancelled")

	errUnableToSealBlockIllegalStateFmtString  = "unable to seal, index block state: %v"
	errUnableToWriteBlockUnknownStateFmtString = "unable to write, unknown index block state: %v"
)

type blockState uint

const (
	blockStateOpen blockState = iota
	blockStateSealed
	blockStateClosed

	defaultQueryDocsBatchSize             = 256
	defaultAggregateResultsEntryBatchSize = 256

	compactDebugLogEvery = 1 // Emit debug log for every compaction

	mmapIndexBlockName = "mmap.index.block"
)

func (s blockState) String() string {
	switch s {
	case blockStateOpen:
		return "open"
	case blockStateSealed:
		return "sealed"
	case blockStateClosed:
		return "closed"
	}
	return "unknown"
}

type newExecutorFn func() (search.Executor, error)

type shardRangesSegmentsByVolumeType map[persist.IndexVolumeType][]blockShardRangesSegments

func (s shardRangesSegmentsByVolumeType) forEachSegment(cb func(segment segment.Segment) error) error {
	return s.forEachSegmentGroup(func(group blockShardRangesSegments) error {
		for _, seg := range group.segments {
			if err := cb(seg); err != nil {
				return err
			}
		}
		return nil
	})
}

func (s shardRangesSegmentsByVolumeType) forEachSegmentGroup(cb func(group blockShardRangesSegments) error) error {
	for _, shardRangesSegments := range s {
		for _, group := range shardRangesSegments {
			if err := cb(group); err != nil {
				return err
			}
		}
	}
	return nil
}

// nolint: maligned
type block struct {
	sync.RWMutex

	state blockState

	mutableSegments                 *mutableSegments
	coldMutableSegments             []*mutableSegments
	shardRangesSegmentsByVolumeType shardRangesSegmentsByVolumeType
	newFieldsAndTermsIteratorFn     newFieldsAndTermsIteratorFn
	newExecutorWithRLockFn          newExecutorFn
	blockStart                      time.Time
	blockEnd                        time.Time
	blockSize                       time.Duration
	opts                            Options
	iopts                           instrument.Options
	blockOpts                       BlockOptions
	nsMD                            namespace.Metadata
	namespaceRuntimeOptsMgr         namespace.RuntimeOptionsManager
	queryLimits                     limits.QueryLimits
	docsLimit                       limits.LookbackLimit

	metrics blockMetrics
	logger  *zap.Logger
}

type blockMetrics struct {
	rotateActiveSegment             tally.Counter
	rotateActiveSegmentAge          tally.Timer
	rotateActiveSegmentSize         tally.Histogram
	segmentFreeMmapSuccess          tally.Counter
	segmentFreeMmapError            tally.Counter
	segmentFreeMmapSkipNotImmutable tally.Counter
}

func newBlockMetrics(s tally.Scope) blockMetrics {
	segmentFreeMmap := "segment-free-mmap"
	return blockMetrics{
		rotateActiveSegment:    s.Counter("rotate-active-segment"),
		rotateActiveSegmentAge: s.Timer("rotate-active-segment-age"),
		rotateActiveSegmentSize: s.Histogram("rotate-active-segment-size",
			append(tally.ValueBuckets{0}, tally.MustMakeExponentialValueBuckets(100, 2, 16)...)),
		segmentFreeMmapSuccess: s.Tagged(map[string]string{
			"result":    "success",
			"skip_type": "none",
		}).Counter(segmentFreeMmap),
		segmentFreeMmapError: s.Tagged(map[string]string{
			"result":    "error",
			"skip_type": "none",
		}).Counter(segmentFreeMmap),
		segmentFreeMmapSkipNotImmutable: s.Tagged(map[string]string{
			"result":    "skip",
			"skip_type": "not-immutable",
		}).Counter(segmentFreeMmap),
	}
}

// blockShardsSegments is a collection of segments that has a mapping of what shards
// and time ranges they completely cover, this can only ever come from computing
// from data that has come from shards, either on an index flush or a bootstrap.
type blockShardRangesSegments struct {
	shardTimeRanges result.ShardTimeRanges
	segments        []segment.Segment
}

// BlockOptions is a set of options used when constructing an index block.
type BlockOptions struct {
	ForegroundCompactorMmapDocsData bool
	BackgroundCompactorMmapDocsData bool
}

// NewBlockFn is a new block constructor.
type NewBlockFn func(
	blockStart time.Time,
	md namespace.Metadata,
	blockOpts BlockOptions,
	namespaceRuntimeOptsMgr namespace.RuntimeOptionsManager,
	opts Options,
) (Block, error)

// Ensure NewBlock implements NewBlockFn.
var _ NewBlockFn = NewBlock

// NewBlock returns a new Block, representing a complete reverse index for the
// duration of time specified. It is backed by one or more segments.
func NewBlock(
	blockStart time.Time,
	md namespace.Metadata,
	blockOpts BlockOptions,
	namespaceRuntimeOptsMgr namespace.RuntimeOptionsManager,
	opts Options,
) (Block, error) {
	blockSize := md.Options().IndexOptions().BlockSize()
	iopts := opts.InstrumentOptions()
	scope := iopts.MetricsScope().SubScope("index").SubScope("block")
	iopts = iopts.SetMetricsScope(scope)
	segs := newMutableSegments(
		blockStart,
		opts,
		blockOpts,
		namespaceRuntimeOptsMgr,
		iopts,
	)

	// NB(bodu): The length of coldMutableSegments is always at least 1.
	coldSegs := []*mutableSegments{
		newMutableSegments(
			blockStart,
			opts,
			blockOpts,
			namespaceRuntimeOptsMgr,
			iopts,
		),
	}
	b := &block{
		state:                           blockStateOpen,
		blockStart:                      blockStart,
		blockEnd:                        blockStart.Add(blockSize),
		blockSize:                       blockSize,
		blockOpts:                       blockOpts,
		mutableSegments:                 segs,
		coldMutableSegments:             coldSegs,
		shardRangesSegmentsByVolumeType: make(shardRangesSegmentsByVolumeType),
		opts:                            opts,
		iopts:                           iopts,
		nsMD:                            md,
		namespaceRuntimeOptsMgr:         namespaceRuntimeOptsMgr,
		metrics:                         newBlockMetrics(scope),
		logger:                          iopts.Logger(),
		queryLimits:                     opts.QueryLimits(),
		docsLimit:                       opts.QueryLimits().DocsLimit(),
	}
	b.newFieldsAndTermsIteratorFn = newFieldsAndTermsIterator

	return b, nil
}

func (b *block) StartTime() time.Time {
	return b.blockStart
}

func (b *block) EndTime() time.Time {
	return b.blockEnd
}

func (b *block) WriteBatch(inserts *WriteBatch) (WriteBatchResult, error) {
	b.RLock()
	if !b.writesAcceptedWithRLock() {
		b.RUnlock()
		return b.writeBatchResult(inserts, b.writeBatchErrorInvalidState(b.state))
	}
	if b.state == blockStateSealed {
		coldBlock := b.coldMutableSegments[len(b.coldMutableSegments)-1]
		b.RUnlock()
		return b.writeBatchResult(inserts, coldBlock.WriteBatch(inserts))
	}
	b.RUnlock()
	return b.writeBatchResult(inserts, b.mutableSegments.WriteBatch(inserts))
}

func (b *block) writeBatchResult(
	inserts *WriteBatch,
	err error,
) (WriteBatchResult, error) {
	if err == nil {
		inserts.MarkUnmarkedEntriesSuccess()
		return WriteBatchResult{
			NumSuccess: int64(inserts.Len()),
		}, nil
	}

	partialErr, ok := err.(*m3ninxindex.BatchPartialError)
	if !ok {
		// NB: marking all the inserts as failure, cause we don't know which ones failed.
		inserts.MarkUnmarkedEntriesError(err)
		return WriteBatchResult{NumError: int64(inserts.Len())}, err
	}

	numErr := len(partialErr.Errs())
	for _, err := range partialErr.Errs() {
		// Avoid marking these as success.
		inserts.MarkUnmarkedEntryError(err.Err, err.Idx)
	}

	// Mark all non-error inserts success, so we don't repeatedly index them.
	inserts.MarkUnmarkedEntriesSuccess()
	return WriteBatchResult{
		NumSuccess: int64(inserts.Len() - numErr),
		NumError:   int64(numErr),
	}, partialErr
}

func (b *block) writesAcceptedWithRLock() bool {
	if b.state == blockStateOpen {
		return true
	}
	return b.state == blockStateSealed &&
		b.nsMD.Options().ColdWritesEnabled()
}

func (b *block) segmentReadersWithRLock() ([]segment.Reader, error) {
	expectedReaders := b.mutableSegments.Len()
	for _, coldSeg := range b.coldMutableSegments {
		expectedReaders += coldSeg.Len()
	}
	b.shardRangesSegmentsByVolumeType.forEachSegmentGroup(func(group blockShardRangesSegments) error {
		expectedReaders += len(group.segments)
		return nil
	})

	var (
		readers = make([]segment.Reader, 0, expectedReaders)
		success = false
		err     error
	)
	defer func() {
		// Cleanup in case any of the readers below fail.
		if !success {
			for _, reader := range readers {
				reader.Close()
			}
		}
	}()

	// Add mutable segments.
	readers, err = b.mutableSegments.AddReaders(readers)
	if err != nil {
		return nil, err
	}

	// Add cold mutable segments.
	for _, coldSeg := range b.coldMutableSegments {
		readers, err = coldSeg.AddReaders(readers)
		if err != nil {
			return nil, err
		}
	}

	// Loop over the segments associated to shard time ranges.
	if err := b.shardRangesSegmentsByVolumeType.forEachSegment(func(seg segment.Segment) error {
		reader, err := seg.Reader()
		if err != nil {
			return err
		}
		readers = append(readers, reader)
		return nil
	}); err != nil {
		return nil, err
	}

	success = true
	return readers, nil
}

<<<<<<< HEAD
func (b *block) queryWithSpanRLock(
=======
// Query acquires a read lock on the block so that the segments
// are guaranteed to not be freed/released while accumulating results.
// This allows references to the mmap'd segment data to be accumulated
// and then copied into the results before this method returns (it is not
// safe to return docs directly from the segments from this method, the
// results datastructure is used to copy it every time documents are added
// to the results datastructure).
func (b *block) Query(
	ctx context.Context,
	cancellable *xresource.CancellableLifetime,
	query Query,
	opts QueryOptions,
	results BaseResults,
	logFields []opentracinglog.Field,
) (bool, error) {
	ctx, sp := ctx.StartTraceSpan(tracepoint.BlockQuery)
	sp.LogFields(logFields...)
	defer sp.Finish()

	exhaustive, err := b.queryWithSpan(ctx, cancellable, query, opts, results, sp, logFields)
	if err != nil {
		sp.LogFields(opentracinglog.Error(err))
	}

	return exhaustive, err
}

func (b *block) queryWithSpan(
>>>>>>> c6a256d4
	ctx context.Context,
	cancellable *xresource.CancellableLifetime,
	query Query,
	opts QueryOptions,
	results BaseResults,
	sp opentracing.Span,
	segmentReaders []m3ninxindex.Reader,
) (bool, error) {
	exec := executor.NewExecutor(segmentReaders)

	// Make sure if we don't register to close the executor later
	// that we close it before returning.
	execCloseRegistered := false
	defer func() {
		if !execCloseRegistered {
			b.closeAsync(exec)
		}
	}()

	// FOLLOWUP(prateek): push down QueryOptions to restrict results
	iter, err := exec.Execute(query.Query.SearchQuery())
	if err != nil {
		return false, err
	}

	// Register the executor to close when context closes
	// so can avoid copying the results into the map and just take
	// references to it.
	// NB(r): Needs to still be a valid query otherwise
	// the context could be invalid because the caller early returned
	// which means it can't be used for finalization any longer.
	valid := cancellable.TryCheckout()
	if !valid {
		return false, errCancelledQuery
	}
	execCloseRegistered = true // Make sure to not locally close it.
	ctx.RegisterFinalizer(xresource.FinalizerFn(func() {
		b.closeAsync(exec)
	}))
	cancellable.ReleaseCheckout()

	var (
		iterCloser = safeCloser{closable: iter}
		size       = results.Size()
		docsCount  = results.TotalDocsCount()
		docsPool   = b.opts.DocumentArrayPool()
		batch      = docsPool.Get()
		batchSize  = cap(batch)
	)
	if batchSize == 0 {
		batchSize = defaultQueryDocsBatchSize
	}

	// Register local data structures that need closing.
	defer func() {
		iterCloser.Close()
		docsPool.Put(batch)
	}()

	for iter.Next() {
		if opts.LimitsExceeded(size, docsCount) {
			break
		}

		batch = append(batch, iter.Current())
		if len(batch) < batchSize {
			continue
		}

		batch, size, docsCount, err = b.addQueryResults(cancellable, results, batch)
		if err != nil {
			return false, err
		}
	}

	// Add last batch to results if remaining.
	if len(batch) > 0 {
		batch, size, docsCount, err = b.addQueryResults(cancellable, results, batch)
		if err != nil {
			return false, err
		}
	}

	if err := iter.Err(); err != nil {
		return false, err
	}
	if err := iterCloser.Close(); err != nil {
		return false, err
	}

	return opts.exhaustive(size, docsCount), nil
}

// Query acquires a read lock on the block so that the segments
// are guaranteed to not be freed/released while accumulating results.
// This allows references to the mmap'd segment data to be accumulated
// and then copied into the results before this method returns (it is not
// safe to return docs directly from the segments from this method, the
// results datastructure is used to copy it every time documents are added
// to the results datastructure).
func (b *block) Query(
	ctx context.Context,
	cancellable *resource.CancellableLifetime,
	query Query,
	opts QueryOptions,
	results BaseResults,
	logFields []opentracinglog.Field,
) (bool, error) {
	ctx, sp := ctx.StartTraceSpan(tracepoint.BlockQuery)
	sp.LogFields(logFields...)
	defer sp.Finish()

	exhaustive, err := b.queryWithSpan(ctx, cancellable, query, opts, results, sp)
	if err != nil {
		sp.LogFields(opentracinglog.Error(err))
	}

	return exhaustive, err
}

const (
	queryGroupReadersParallelism = 8
	queryGroupSize               = 8
)

type queryGroup struct {
	readers    []m3ninxindex.Reader
	exhaustive bool
	err        error
}

func (b *block) queryWithSpan(
	ctx context.Context,
	cancellable *resource.CancellableLifetime,
	query Query,
	opts QueryOptions,
	results BaseResults,
	sp opentracing.Span,
) (bool, error) {
	b.RLock()
	defer b.RUnlock()

	if b.state == blockStateClosed {
		return false, ErrUnableToQueryBlockClosed
	}

	readers, err := b.segmentReadersWithRLock()
	if err != nil {
		return false, err
	}

	segmentReaders := make([]m3ninxindex.Reader, 0, len(readers))
	for _, reader := range readers {
		segmentReaders = append(segmentReaders, reader)
	}

	if len(segmentReaders) < queryGroupReadersParallelism {
		// Query no parallelism.
		return b.queryWithSpanRLock(ctx, cancellable, query, opts,
			results, sp, segmentReaders)
	}

	var (
		groupsN = int(math.Ceil(float64(len(readers)) / float64(queryGroupSize)))
		groups  = make([]queryGroup, groupsN)
		jobs    = make([]m3ninxindex.Reader, groupsN*queryGroupSize)
		workers = b.opts.QueryWorkerPool()
		wg      sync.WaitGroup
	)
	// Create query group jobs.
	for i := 0; i < groupsN; i++ {
		groupJobs := jobs[:queryGroupSize]
		jobs = jobs[queryGroupSize:]
		groups[i] = queryGroup{
			// Jobs backed by single bulk alloc slice, but start zero length.
			readers: groupJobs[:0],
		}
	}
	// Allocate jobs to groups, first sort by size.
	sort.Slice(segmentReaders, func(i, j int) bool {
		nI, _ := segmentReaders[i].NumDocs()
		nJ, _ := segmentReaders[j].NumDocs()
		return nI < nJ
	})
	// Now allocate round robin.
	for i, reader := range segmentReaders {
		group := i % groupsN
		groups[group].readers = append(groups[group].readers, reader)
	}

	// Launch async queries.
	for i := 1; i < groupsN; i++ {
		i := i
		wg.Add(1)
		workers.Go(func() {
			exhaustive, err := b.queryWithSpanRLock(ctx, cancellable, query, opts,
				results, sp, groups[i].readers)
			groups[i].exhaustive, groups[i].err = exhaustive, err
			wg.Done()
		})
	}

	// Save an extra goroutine to execute synchronously on local goroutine.
	exhaustive, err := b.queryWithSpanRLock(ctx, cancellable, query, opts,
		results, sp, groups[0].readers)
	if err != nil {
		return false, err
	}

	// Wait for others.
	wg.Wait()

	// Collate exhaustive.
	for i := 1; i < groupsN; i++ {
		if err := groups[i].err; err != nil {
			return false, err
		}
		exhaustive = exhaustive && groups[i].exhaustive
	}
	return exhaustive, nil
}

func (b *block) closeAsync(closer io.Closer) {
	if err := closer.Close(); err != nil {
		// Note: This only happens if closing the readers isn't clean.
		b.logger.Error("could not close query index block resource", zap.Error(err))
	}
}

func (b *block) addQueryResults(
	cancellable *xresource.CancellableLifetime,
	results BaseResults,
	batch []doc.Document,
) ([]doc.Document, int, int, error) {
	// update recently queried docs to monitor memory.
	if results.EnforceLimits() {
		if err := b.docsLimit.Inc(len(batch)); err != nil {
			return batch, 0, 0, err
		}
	}

	// checkout the lifetime of the query before adding results.
	queryValid := cancellable.TryCheckout()
	if !queryValid {
		// query not valid any longer, do not add results and return early.
		return batch, 0, 0, errCancelledQuery
	}

	// try to add the docs to the xresource.
	size, docsCount, err := results.AddDocuments(batch)

	// immediately release the checkout on the lifetime of query.
	cancellable.ReleaseCheckout()

	// reset batch.
	var emptyDoc doc.Document
	for i := range batch {
		batch[i] = emptyDoc
	}
	batch = batch[:0]

	// return results.
	return batch, size, docsCount, err
}

// Aggregate acquires a read lock on the block so that the segments
// are guaranteed to not be freed/released while accumulating results.
// NB: Aggregate is an optimization of the general aggregate Query approach
// for the case when we can skip going to raw documents, and instead rely on
// pre-aggregated results via the FST underlying the index.
func (b *block) Aggregate(
	ctx context.Context,
	cancellable *xresource.CancellableLifetime,
	opts QueryOptions,
	results AggregateResults,
	logFields []opentracinglog.Field,
) (bool, error) {
	ctx, sp := ctx.StartTraceSpan(tracepoint.BlockAggregate)
	sp.LogFields(logFields...)
	defer sp.Finish()

	exhaustive, err := b.aggregateWithSpan(ctx, cancellable, opts, results, sp)
	if err != nil {
		sp.LogFields(opentracinglog.Error(err))
	}

	return exhaustive, err
}

func (b *block) aggregateWithSpan(
	ctx context.Context,
	cancellable *xresource.CancellableLifetime,
	opts QueryOptions,
	results AggregateResults,
	sp opentracing.Span,
) (bool, error) {
	b.RLock()
	defer b.RUnlock()

	if b.state == blockStateClosed {
		return false, ErrUnableToQueryBlockClosed
	}

	aggOpts := results.AggregateResultsOptions()
	iterateTerms := aggOpts.Type == AggregateTagNamesAndValues
	iterateOpts := fieldsAndTermsIteratorOpts{
		restrictByQuery: aggOpts.RestrictByQuery,
		iterateTerms:    iterateTerms,
		allowFn: func(field []byte) bool {
			// skip any field names that we shouldn't allow.
			if bytes.Equal(field, doc.IDReservedFieldName) {
				return false
			}
			return aggOpts.FieldFilter.Allow(field)
		},
		fieldIterFn: func(r segment.Reader) (segment.FieldsPostingsListIterator, error) {
			// NB(prateek): we default to using the regular (FST) fields iterator
			// unless we have a predefined list of fields we know we need to restrict
			// our search to, in which case we iterate that list and check if known values
			// in the FST to restrict our search. This is going to be significantly faster
			// while len(FieldsFilter) < 5-10 elements;
			// but there will exist a ratio between the len(FieldFilter) v size(FST) after which
			// iterating the entire FST is faster.
			// Here, we chose to avoid factoring that in to our choice because almost all input
			// to this function is expected to have (FieldsFilter) pretty small. If that changes
			// in the future, we can revisit this.
			if len(aggOpts.FieldFilter) == 0 {
				return r.FieldsPostingsList()
			}
			return newFilterFieldsIterator(r, aggOpts.FieldFilter)
		},
	}

	iter, err := b.newFieldsAndTermsIteratorFn(nil, iterateOpts)
	if err != nil {
		return false, err
	}

	var (
		size       = results.Size()
		docsCount  = results.TotalDocsCount()
		batch      = b.opts.AggregateResultsEntryArrayPool().Get()
		batchSize  = cap(batch)
		iterClosed = false // tracking whether we need to free the iterator at the end.
	)
	if batchSize == 0 {
		batchSize = defaultAggregateResultsEntryBatchSize
	}

	// cleanup at the end
	defer func() {
		b.opts.AggregateResultsEntryArrayPool().Put(batch)
		if !iterClosed {
			iter.Close()
		}
	}()

	readers, err := b.segmentReadersWithRLock()
	if err != nil {
		return false, err
	}

	// Make sure to close readers at end of query since results can
	// include references to the underlying bytes from the index segment
	// read by the readers.
	for _, reader := range readers {
		reader := reader // Capture for inline function.
		ctx.RegisterFinalizer(xresource.FinalizerFn(func() {
			b.closeAsync(reader)
		}))
	}

	for _, reader := range readers {
		if opts.LimitsExceeded(size, docsCount) {
			break
		}

		err = iter.Reset(reader, iterateOpts)
		if err != nil {
			return false, err
		}

		for iter.Next() {
			if opts.LimitsExceeded(size, docsCount) {
				break
			}

			field, term := iter.Current()
			batch = b.appendFieldAndTermToBatch(batch, field, term, iterateTerms)
			if len(batch) < batchSize {
				continue
			}

			batch, size, docsCount, err = b.addAggregateResults(cancellable, results, batch)
			if err != nil {
				return false, err
			}
		}

		if err := iter.Err(); err != nil {
			return false, err
		}
	}

	// Close iterator just once, otherwise resources free'd before Reset called.
	iterClosed = true
	if err := iter.Close(); err != nil {
		return false, err
	}

	// Add last batch to results if remaining.
	if len(batch) > 0 {
		batch, size, docsCount, err = b.addAggregateResults(cancellable, results, batch)
		if err != nil {
			return false, err
		}
	}

	return opts.exhaustive(size, docsCount), nil
}

func (b *block) appendFieldAndTermToBatch(
	batch []AggregateResultsEntry,
	field, term []byte,
	includeTerms bool,
) []AggregateResultsEntry {
	// NB(prateek): we make a copy of the (field, term) entries returned
	// by the iterator during traversal, because the []byte are only valid per entry during
	// the traversal (i.e. calling Next() invalidates the []byte). We choose to do this
	// instead of checking if the entry is required (duplicates may exist in the results map
	// already), as it reduces contention on the map itself. Further, the ownership of these
	// idents is transferred to the results map, which either hangs on to them (if they are new),
	// or finalizes them if they are duplicates.
	var (
		entry            AggregateResultsEntry
		lastField        []byte
		lastFieldIsValid bool
		reuseLastEntry   bool
	)
	// we are iterating multiple segments so we may receive duplicates (same field/term), but
	// as we are iterating one segment at a time, and because the underlying index structures
	// are FSTs, we rely on the fact that iterator traversal is in order to avoid creating duplicate
	// entries for the same fields, by checking the last batch entry to see if the bytes are
	// the same.
	// It's easier to consider an example, say we have a segment with fields/terms:
	// (f1, t1), (f1, t2), ..., (fn, t1), ..., (fn, tn)
	// as we iterate in order, we receive (f1, t1) and then (f1, t2) we can avoid the repeated f1
	// allocation if the previous entry has the same value.
	// NB: this isn't strictly true because when we switch iterating between segments,
	// the fields/terms switch in an order which doesn't have to be strictly lexicographic. In that
	// instance however, the only downside is we would be allocating more. i.e. this is just an
	// optimisation, it doesn't affect correctness.
	if len(batch) > 0 {
		lastFieldIsValid = true
		lastField = batch[len(batch)-1].Field.Bytes()
	}
	if lastFieldIsValid && bytes.Equal(lastField, field) {
		reuseLastEntry = true
		entry = batch[len(batch)-1] // avoid alloc cause we already have the field
	} else {
		// allocate id because this is the first time we've seen it
		// NB(r): Iterating fields FST, this byte slice is only temporarily available
		// since we are pushing/popping characters from the stack as we iterate
		// the fields FST and reusing the same byte slice.
		entry.Field = b.pooledID(field)
	}

	if includeTerms {
		// terms are always new (as far we know without checking the map for duplicates), so we allocate
		// NB(r): Iterating terms FST, this byte slice is only temporarily available
		// since we are pushing/popping characters from the stack as we iterate
		// the terms FST and reusing the same byte slice.
		entry.Terms = append(entry.Terms, b.pooledID(term))
	}

	if reuseLastEntry {
		batch[len(batch)-1] = entry
	} else {
		batch = append(batch, entry)
	}
	return batch
}

func (b *block) pooledID(id []byte) ident.ID {
	data := b.opts.CheckedBytesPool().Get(len(id))
	data.IncRef()
	data.AppendAll(id)
	data.DecRef()
	return b.opts.IdentifierPool().BinaryID(data)
}

func (b *block) addAggregateResults(
	cancellable *xresource.CancellableLifetime,
	results AggregateResults,
	batch []AggregateResultsEntry,
) ([]AggregateResultsEntry, int, int, error) {
	// update recently queried docs to monitor memory.
	if results.EnforceLimits() {
		if err := b.docsLimit.Inc(len(batch)); err != nil {
			return batch, 0, 0, err
		}
	}

	// checkout the lifetime of the query before adding results.
	queryValid := cancellable.TryCheckout()
	if !queryValid {
		// query not valid any longer, do not add results and return early.
		return batch, 0, 0, errCancelledQuery
	}

	// try to add the docs to the xresource.
	size, docsCount := results.AddFields(batch)

	// immediately release the checkout on the lifetime of query.
	cancellable.ReleaseCheckout()

	// reset batch.
	var emptyField AggregateResultsEntry
	for i := range batch {
		batch[i] = emptyField
	}
	batch = batch[:0]

	// return results.
	return batch, size, docsCount, nil
}

func (b *block) AddResults(
	resultsByVolumeType result.IndexBlockByVolumeType,
) error {
	b.Lock()
	defer b.Unlock()

	multiErr := xerrors.NewMultiError()
	for volumeType, results := range resultsByVolumeType.Iter() {
		multiErr = multiErr.Add(b.addResults(volumeType, results))
	}

	return multiErr.FinalError()
}

func (b *block) addResults(
	volumeType persist.IndexVolumeType,
	results result.IndexBlock,
) error {
	// NB(prateek): we have to allow bootstrap to succeed even if we're Sealed because
	// of topology changes. i.e. if the current m3db process is assigned new shards,
	// we need to include their data in the index.

	// i.e. the only state we do not accept bootstrapped data is if we are closed.
	if b.state == blockStateClosed {
		return errUnableToBootstrapBlockClosed
	}

	// First check fulfilled is correct
	min, max := results.Fulfilled().MinMax()
	if min.Before(b.blockStart) || max.After(b.blockEnd) {
		blockRange := xtime.Range{Start: b.blockStart, End: b.blockEnd}
		return fmt.Errorf("fulfilled range %s is outside of index block range: %s",
			results.Fulfilled().SummaryString(), blockRange.String())
	}

	shardRangesSegments, ok := b.shardRangesSegmentsByVolumeType[volumeType]
	if !ok {
		shardRangesSegments = make([]blockShardRangesSegments, 0)
		b.shardRangesSegmentsByVolumeType[volumeType] = shardRangesSegments
	}

	var (
		plCache         = b.opts.PostingsListCache()
		readThroughOpts = b.opts.ReadThroughSegmentOptions()
		segments        = results.Segments()
	)
	readThroughSegments := make([]segment.Segment, 0, len(segments))
	for _, seg := range segments {
		elem := seg.Segment()
		if immSeg, ok := elem.(segment.ImmutableSegment); ok {
			// only wrap the immutable segments with a read through cache.
			elem = NewReadThroughSegment(immSeg, plCache, readThroughOpts)
		}
		readThroughSegments = append(readThroughSegments, elem)
	}

	entry := blockShardRangesSegments{
		shardTimeRanges: results.Fulfilled(),
		segments:        readThroughSegments,
	}

	// first see if this block can cover all our current blocks covering shard
	// time ranges.
	currFulfilled := result.NewShardTimeRanges()
	for _, existing := range shardRangesSegments {
		currFulfilled.AddRanges(existing.shardTimeRanges)
	}

	unfulfilledBySegments := currFulfilled.Copy()
	unfulfilledBySegments.Subtract(results.Fulfilled())
	if !unfulfilledBySegments.IsEmpty() {
		// This is the case where it cannot wholly replace the current set of blocks
		// so simply append the segments in this case.
		b.shardRangesSegmentsByVolumeType[volumeType] = append(shardRangesSegments, entry)
		return nil
	}

	// This is the case where the new segments can wholly replace the
	// current set of blocks since unfullfilled by the new segments is zero.
	multiErr := xerrors.NewMultiError()
	for i, group := range shardRangesSegments {
		for _, seg := range group.segments {
			// Make sure to close the existing segments.
			multiErr = multiErr.Add(seg.Close())
		}
		shardRangesSegments[i] = blockShardRangesSegments{}
	}
	b.shardRangesSegmentsByVolumeType[volumeType] = append(shardRangesSegments[:0], entry)

	return multiErr.FinalError()
}

func (b *block) Tick(c context.Cancellable) (BlockTickResult, error) {
	b.Lock()
	defer b.Unlock()
	result := BlockTickResult{}
	if b.state == blockStateClosed {
		return result, errUnableToTickBlockClosed
	}

	// Add foreground/background segments.
	numSegments, numDocs := b.mutableSegments.NumSegmentsAndDocs()
	for _, coldSeg := range b.coldMutableSegments {
		coldNumSegments, coldNumDocs := coldSeg.NumSegmentsAndDocs()
		numSegments += coldNumSegments
		numDocs += coldNumDocs
	}
	result.NumSegments += numSegments
	result.NumSegmentsMutable += numSegments
	result.NumDocs += numDocs

	multiErr := xerrors.NewMultiError()

	// Any segments covering persisted shard ranges.
	b.shardRangesSegmentsByVolumeType.forEachSegment(func(seg segment.Segment) error {
		result.NumSegments++
		result.NumSegmentsBootstrapped++
		result.NumDocs += seg.Size()

		immSeg, ok := seg.(segment.ImmutableSegment)
		if !ok {
			b.metrics.segmentFreeMmapSkipNotImmutable.Inc(1)
			return nil
		}

		// TODO(bodu): Revist this and implement a more sophisticated free strategy.
		if err := immSeg.FreeMmap(); err != nil {
			multiErr = multiErr.Add(err)
			b.metrics.segmentFreeMmapError.Inc(1)
			return nil
		}

		result.FreeMmap++
		b.metrics.segmentFreeMmapSuccess.Inc(1)
		return nil
	})

	return result, multiErr.FinalError()
}

func (b *block) Seal() error {
	b.Lock()
	defer b.Unlock()

	// Ensure we only Seal if we're marked Open.
	if b.state != blockStateOpen {
		return fmt.Errorf(errUnableToSealBlockIllegalStateFmtString, b.state)
	}
	b.state = blockStateSealed

	// All foreground/background segments and added mutable segments can't
	// be written to and they don't need to be sealed since we don't flush
	// these segments.
	return nil
}

func (b *block) Stats(reporter BlockStatsReporter) error {
	b.RLock()
	defer b.RUnlock()

	if b.state != blockStateOpen {
		return ErrUnableReportStatsBlockClosed
	}

	b.mutableSegments.Stats(reporter)
	for _, coldSeg := range b.coldMutableSegments {
		// TODO(bodu): Cold segment stats should prob be of a
		// diff type or something.
		coldSeg.Stats(reporter)
	}

	b.shardRangesSegmentsByVolumeType.forEachSegment(func(seg segment.Segment) error {
		_, mutable := seg.(segment.MutableSegment)
		reporter.ReportSegmentStats(BlockSegmentStats{
			Type:    FlushedSegment,
			Mutable: mutable,
			Size:    seg.Size(),
		})
		return nil
	})
	return nil
}

func (b *block) IsSealedWithRLock() bool {
	return b.state == blockStateSealed
}

func (b *block) IsSealed() bool {
	b.RLock()
	defer b.RUnlock()
	return b.IsSealedWithRLock()
}

func (b *block) NeedsMutableSegmentsEvicted() bool {
	b.RLock()
	defer b.RUnlock()

	// Check any mutable segments that can be evicted after a flush.
	anyMutableSegmentNeedsEviction := b.mutableSegments.NeedsEviction()

	// Check boostrapped segments and to see if any of them need an eviction.
	b.shardRangesSegmentsByVolumeType.forEachSegment(func(seg segment.Segment) error {
		if mutableSeg, ok := seg.(segment.MutableSegment); ok {
			anyMutableSegmentNeedsEviction = anyMutableSegmentNeedsEviction || mutableSeg.Size() > 0
		}
		return nil
	})

	return anyMutableSegmentNeedsEviction
}

func (b *block) EvictMutableSegments() error {
	b.Lock()
	defer b.Unlock()
	if b.state != blockStateSealed {
		return fmt.Errorf("unable to evict mutable segments, block must be sealed, found: %v", b.state)
	}

	b.mutableSegments.Close()

	// Close any other mutable segments that was added.
	multiErr := xerrors.NewMultiError()
	for _, shardRangesSegments := range b.shardRangesSegmentsByVolumeType {
		for idx := range shardRangesSegments {
			segments := make([]segment.Segment, 0, len(shardRangesSegments[idx].segments))
			for _, seg := range shardRangesSegments[idx].segments {
				mutableSeg, ok := seg.(segment.MutableSegment)
				if !ok {
					segments = append(segments, seg)
					continue
				}
				multiErr = multiErr.Add(mutableSeg.Close())
			}
			shardRangesSegments[idx].segments = segments
		}
	}

	return multiErr.FinalError()
}

func (b *block) NeedsColdMutableSegmentsEvicted() bool {
	b.RLock()
	defer b.RUnlock()
	var anyColdMutableSegmentNeedsEviction bool
	for _, coldSeg := range b.coldMutableSegments {
		anyColdMutableSegmentNeedsEviction = anyColdMutableSegmentNeedsEviction || coldSeg.NeedsEviction()
	}
	return b.state == blockStateSealed && anyColdMutableSegmentNeedsEviction
}

func (b *block) EvictColdMutableSegments() error {
	b.Lock()
	defer b.Unlock()
	if b.state != blockStateSealed {
		return fmt.Errorf("unable to evict cold mutable segments, block must be sealed, found: %v", b.state)
	}

	// Evict/remove all but the most recent cold mutable segment (That is the one we are actively writing to).
	for i, coldSeg := range b.coldMutableSegments {
		if i < len(b.coldMutableSegments)-1 {
			coldSeg.Close()
			b.coldMutableSegments[i] = nil
		}
	}
	// Swap last w/ first and truncate the slice.
	lastIdx := len(b.coldMutableSegments) - 1
	b.coldMutableSegments[0], b.coldMutableSegments[lastIdx] = b.coldMutableSegments[lastIdx], b.coldMutableSegments[0]
	b.coldMutableSegments = b.coldMutableSegments[:1]
	return nil
}

func (b *block) RotateColdMutableSegments() {
	b.Lock()
	defer b.Unlock()
	b.coldMutableSegments = append(b.coldMutableSegments, newMutableSegments(
		b.blockStart,
		b.opts,
		b.blockOpts,
		b.namespaceRuntimeOptsMgr,
		b.iopts,
	))
}

func (b *block) MemorySegmentsData(ctx context.Context) ([]fst.SegmentData, error) {
	b.RLock()
	defer b.RUnlock()
	if b.state == blockStateClosed {
		return nil, errBlockAlreadyClosed
	}
	data, err := b.mutableSegments.MemorySegmentsData(ctx)
	if err != nil {
		return nil, err
	}
	for _, coldSeg := range b.coldMutableSegments {
		coldData, err := coldSeg.MemorySegmentsData(ctx)
		if err != nil {
			return nil, err
		}
		data = append(data, coldData...)
	}
	return data, nil
}

func (b *block) Close() error {
	b.Lock()
	defer b.Unlock()
	if b.state == blockStateClosed {
		return errBlockAlreadyClosed
	}
	b.state = blockStateClosed

	b.mutableSegments.Close()
	for _, coldSeg := range b.coldMutableSegments {
		coldSeg.Close()
	}

	// Close any other added segments too.
	var multiErr xerrors.MultiError
	b.shardRangesSegmentsByVolumeType.forEachSegment(func(seg segment.Segment) error {
		multiErr = multiErr.Add(seg.Close())
		return nil
	})

	for volumeType := range b.shardRangesSegmentsByVolumeType {
		b.shardRangesSegmentsByVolumeType[volumeType] = nil
	}

	return multiErr.FinalError()
}

func (b *block) writeBatchErrorInvalidState(state blockState) error {
	switch state {
	case blockStateClosed:
		return errUnableToWriteBlockClosed
	case blockStateSealed:
		return errUnableToWriteBlockSealed
	default: // should never happen
		err := fmt.Errorf(errUnableToWriteBlockUnknownStateFmtString, state)
		instrument.EmitAndLogInvariantViolation(b.opts.InstrumentOptions(), func(l *zap.Logger) {
			l.Error(err.Error())
		})
		return err
	}
}

type closable interface {
	Close() error
}

type safeCloser struct {
	closable
	closed bool
}

func (c *safeCloser) Close() error {
	if c.closed {
		return nil
	}
	c.closed = true
	return c.closable.Close()
}<|MERGE_RESOLUTION|>--- conflicted
+++ resolved
@@ -45,6 +45,7 @@
 	xerrors "github.com/m3db/m3/src/x/errors"
 	"github.com/m3db/m3/src/x/ident"
 	"github.com/m3db/m3/src/x/instrument"
+	"github.com/m3db/m3/src/x/resource"
 	xresource "github.com/m3db/m3/src/x/resource"
 	xtime "github.com/m3db/m3/src/x/time"
 
@@ -378,9 +379,6 @@
 	return readers, nil
 }
 
-<<<<<<< HEAD
-func (b *block) queryWithSpanRLock(
-=======
 // Query acquires a read lock on the block so that the segments
 // are guaranteed to not be freed/released while accumulating results.
 // This allows references to the mmap'd segment data to be accumulated
@@ -396,133 +394,13 @@
 	results BaseResults,
 	logFields []opentracinglog.Field,
 ) (bool, error) {
-	ctx, sp := ctx.StartTraceSpan(tracepoint.BlockQuery)
-	sp.LogFields(logFields...)
+	ctx, sp, sampled := ctx.StartSampledTraceSpan(tracepoint.BlockQuery)
 	defer sp.Finish()
-
-	exhaustive, err := b.queryWithSpan(ctx, cancellable, query, opts, results, sp, logFields)
-	if err != nil {
-		sp.LogFields(opentracinglog.Error(err))
-	}
-
-	return exhaustive, err
-}
-
-func (b *block) queryWithSpan(
->>>>>>> c6a256d4
-	ctx context.Context,
-	cancellable *xresource.CancellableLifetime,
-	query Query,
-	opts QueryOptions,
-	results BaseResults,
-	sp opentracing.Span,
-	segmentReaders []m3ninxindex.Reader,
-) (bool, error) {
-	exec := executor.NewExecutor(segmentReaders)
-
-	// Make sure if we don't register to close the executor later
-	// that we close it before returning.
-	execCloseRegistered := false
-	defer func() {
-		if !execCloseRegistered {
-			b.closeAsync(exec)
-		}
-	}()
-
-	// FOLLOWUP(prateek): push down QueryOptions to restrict results
-	iter, err := exec.Execute(query.Query.SearchQuery())
-	if err != nil {
-		return false, err
-	}
-
-	// Register the executor to close when context closes
-	// so can avoid copying the results into the map and just take
-	// references to it.
-	// NB(r): Needs to still be a valid query otherwise
-	// the context could be invalid because the caller early returned
-	// which means it can't be used for finalization any longer.
-	valid := cancellable.TryCheckout()
-	if !valid {
-		return false, errCancelledQuery
-	}
-	execCloseRegistered = true // Make sure to not locally close it.
-	ctx.RegisterFinalizer(xresource.FinalizerFn(func() {
-		b.closeAsync(exec)
-	}))
-	cancellable.ReleaseCheckout()
-
-	var (
-		iterCloser = safeCloser{closable: iter}
-		size       = results.Size()
-		docsCount  = results.TotalDocsCount()
-		docsPool   = b.opts.DocumentArrayPool()
-		batch      = docsPool.Get()
-		batchSize  = cap(batch)
-	)
-	if batchSize == 0 {
-		batchSize = defaultQueryDocsBatchSize
-	}
-
-	// Register local data structures that need closing.
-	defer func() {
-		iterCloser.Close()
-		docsPool.Put(batch)
-	}()
-
-	for iter.Next() {
-		if opts.LimitsExceeded(size, docsCount) {
-			break
-		}
-
-		batch = append(batch, iter.Current())
-		if len(batch) < batchSize {
-			continue
-		}
-
-		batch, size, docsCount, err = b.addQueryResults(cancellable, results, batch)
-		if err != nil {
-			return false, err
-		}
-	}
-
-	// Add last batch to results if remaining.
-	if len(batch) > 0 {
-		batch, size, docsCount, err = b.addQueryResults(cancellable, results, batch)
-		if err != nil {
-			return false, err
-		}
-	}
-
-	if err := iter.Err(); err != nil {
-		return false, err
-	}
-	if err := iterCloser.Close(); err != nil {
-		return false, err
-	}
-
-	return opts.exhaustive(size, docsCount), nil
-}
-
-// Query acquires a read lock on the block so that the segments
-// are guaranteed to not be freed/released while accumulating results.
-// This allows references to the mmap'd segment data to be accumulated
-// and then copied into the results before this method returns (it is not
-// safe to return docs directly from the segments from this method, the
-// results datastructure is used to copy it every time documents are added
-// to the results datastructure).
-func (b *block) Query(
-	ctx context.Context,
-	cancellable *resource.CancellableLifetime,
-	query Query,
-	opts QueryOptions,
-	results BaseResults,
-	logFields []opentracinglog.Field,
-) (bool, error) {
-	ctx, sp := ctx.StartTraceSpan(tracepoint.BlockQuery)
-	sp.LogFields(logFields...)
-	defer sp.Finish()
-
-	exhaustive, err := b.queryWithSpan(ctx, cancellable, query, opts, results, sp)
+	if sampled {
+		sp.LogFields(logFields...)
+	}
+
+	exhaustive, err := b.queryWithSpan(ctx, cancellable, query, opts, results)
 	if err != nil {
 		sp.LogFields(opentracinglog.Error(err))
 	}
@@ -547,7 +425,6 @@
 	query Query,
 	opts QueryOptions,
 	results BaseResults,
-	sp opentracing.Span,
 ) (bool, error) {
 	b.RLock()
 	defer b.RUnlock()
@@ -568,8 +445,8 @@
 
 	if len(segmentReaders) < queryGroupReadersParallelism {
 		// Query no parallelism.
-		return b.queryWithSpanRLock(ctx, cancellable, query, opts,
-			results, sp, segmentReaders)
+		return b.queryWithSpanAndRLock(ctx, cancellable, query,
+			opts, results, segmentReaders)
 	}
 
 	var (
@@ -605,16 +482,16 @@
 		i := i
 		wg.Add(1)
 		workers.Go(func() {
-			exhaustive, err := b.queryWithSpanRLock(ctx, cancellable, query, opts,
-				results, sp, groups[i].readers)
+			exhaustive, err := b.queryWithSpanAndRLock(ctx, cancellable, query,
+				opts, results, groups[i].readers)
 			groups[i].exhaustive, groups[i].err = exhaustive, err
 			wg.Done()
 		})
 	}
 
 	// Save an extra goroutine to execute synchronously on local goroutine.
-	exhaustive, err := b.queryWithSpanRLock(ctx, cancellable, query, opts,
-		results, sp, groups[0].readers)
+	exhaustive, err := b.queryWithSpanAndRLock(ctx, cancellable, query,
+		opts, results, groups[0].readers)
 	if err != nil {
 		return false, err
 	}
@@ -630,6 +507,99 @@
 		exhaustive = exhaustive && groups[i].exhaustive
 	}
 	return exhaustive, nil
+}
+
+func (b *block) queryWithSpanAndRLock(
+	ctx context.Context,
+	cancellable *xresource.CancellableLifetime,
+	query Query,
+	opts QueryOptions,
+	results BaseResults,
+	segmentReaders []m3ninxindex.Reader,
+) (bool, error) {
+	exec := executor.NewExecutor(segmentReaders)
+
+	// Make sure if we don't register to close the executor later
+	// that we close it before returning.
+	execCloseRegistered := false
+	defer func() {
+		if !execCloseRegistered {
+			b.closeAsync(exec)
+		}
+	}()
+
+	// FOLLOWUP(prateek): push down QueryOptions to restrict results
+	iter, err := exec.Execute(query.Query.SearchQuery())
+	if err != nil {
+		return false, err
+	}
+
+	// Register the executor to close when context closes
+	// so can avoid copying the results into the map and just take
+	// references to it.
+	// NB(r): Needs to still be a valid query otherwise
+	// the context could be invalid because the caller early returned
+	// which means it can't be used for finalization any longer.
+	valid := cancellable.TryCheckout()
+	if !valid {
+		return false, errCancelledQuery
+	}
+	execCloseRegistered = true // Make sure to not locally close it.
+	ctx.RegisterFinalizer(xresource.FinalizerFn(func() {
+		b.closeAsync(exec)
+	}))
+	cancellable.ReleaseCheckout()
+
+	var (
+		iterCloser = safeCloser{closable: iter}
+		size       = results.Size()
+		docsCount  = results.TotalDocsCount()
+		docsPool   = b.opts.DocumentArrayPool()
+		batch      = docsPool.Get()
+		batchSize  = cap(batch)
+	)
+	if batchSize == 0 {
+		batchSize = defaultQueryDocsBatchSize
+	}
+
+	// Register local data structures that need closing.
+	defer func() {
+		iterCloser.Close()
+		docsPool.Put(batch)
+	}()
+
+	for iter.Next() {
+		if opts.LimitsExceeded(size, docsCount) {
+			break
+		}
+
+		batch = append(batch, iter.Current())
+		if len(batch) < batchSize {
+			continue
+		}
+
+		batch, size, docsCount, err = b.addQueryResults(cancellable, results, batch)
+		if err != nil {
+			return false, err
+		}
+	}
+
+	// Add last batch to results if remaining.
+	if len(batch) > 0 {
+		batch, size, docsCount, err = b.addQueryResults(cancellable, results, batch)
+		if err != nil {
+			return false, err
+		}
+	}
+
+	if err := iter.Err(); err != nil {
+		return false, err
+	}
+	if err := iterCloser.Close(); err != nil {
+		return false, err
+	}
+
+	return opts.exhaustive(size, docsCount), nil
 }
 
 func (b *block) closeAsync(closer io.Closer) {
