--- conflicted
+++ resolved
@@ -414,16 +414,9 @@
 
 	results := NewQueryResults(nil, QueryResultsOptions{}, testOpts)
 
-<<<<<<< HEAD
-	_, err = b.Query(context.NewContext(), cancellable,
-		defaultQuery, QueryOptions{},
-		NewQueryResults(nil, QueryResultsOptions{}, testOpts),
-		emptyLogFields)
-=======
 	queryIter, err := b.QueryIter(ctx, defaultQuery)
 	require.NoError(t, err)
 	err = b.QueryWithIter(ctx, QueryOptions{}, queryIter, results, time.Now().Add(time.Minute), emptyLogFields)
->>>>>>> 090f71df
 	require.Error(t, err)
 	require.Equal(t, stdlibctx.Canceled, err)
 }
@@ -442,14 +435,7 @@
 		return nil, fmt.Errorf("random-err")
 	}
 
-<<<<<<< HEAD
-	_, err = b.Query(context.NewContext(), xresource.NewCancellableLifetime(),
-		defaultQuery, QueryOptions{},
-		NewQueryResults(nil, QueryResultsOptions{}, testOpts),
-		emptyLogFields)
-=======
 	_, err = b.QueryIter(context.NewBackground(), defaultQuery)
->>>>>>> 090f71df
 	require.Error(t, err)
 }
 
@@ -471,14 +457,7 @@
 	randErr := fmt.Errorf("random-err")
 	seg.EXPECT().Reader().Return(nil, randErr)
 
-<<<<<<< HEAD
-	_, err = b.Query(context.NewContext(), xresource.NewCancellableLifetime(),
-		defaultQuery, QueryOptions{},
-		NewQueryResults(nil, QueryResultsOptions{}, testOpts),
-		emptyLogFields)
-=======
 	_, err = b.QueryIter(context.NewBackground(), defaultQuery)
->>>>>>> 090f71df
 	require.Equal(t, randErr, err)
 }
 
@@ -517,14 +496,7 @@
 	randErr := fmt.Errorf("random-err")
 	seg3.EXPECT().Reader().Return(nil, randErr)
 
-<<<<<<< HEAD
-	_, err = b.Query(context.NewContext(), xresource.NewCancellableLifetime(),
-		defaultQuery, QueryOptions{},
-		NewQueryResults(nil, QueryResultsOptions{}, testOpts),
-		emptyLogFields)
-=======
 	_, err = b.QueryIter(context.NewBackground(), defaultQuery)
->>>>>>> 090f71df
 	require.Equal(t, randErr, err)
 }
 
@@ -550,15 +522,8 @@
 		exec.EXPECT().Execute(gomock.Any(), gomock.Any()).Return(nil, fmt.Errorf("randomerr")),
 		exec.EXPECT().Close(),
 	)
-<<<<<<< HEAD
-	_, err = b.Query(context.NewContext(), xresource.NewCancellableLifetime(),
-		defaultQuery, QueryOptions{},
-		NewQueryResults(nil, QueryResultsOptions{}, testOpts),
-		emptyLogFields)
-=======
 
 	_, err = b.QueryIter(context.NewBackground(), defaultQuery)
->>>>>>> 090f71df
 	require.Error(t, err)
 }
 
@@ -596,15 +561,8 @@
 	queryIter, err := b.QueryIter(ctx, defaultQuery)
 	require.NoError(t, err)
 
-<<<<<<< HEAD
-	_, err = b.Query(ctx, xresource.NewCancellableLifetime(),
-		defaultQuery, QueryOptions{},
-		NewQueryResults(nil, QueryResultsOptions{}, testOpts),
-		emptyLogFields)
-=======
 	err = b.QueryWithIter(ctx, QueryOptions{}, queryIter,
 		NewQueryResults(nil, QueryResultsOptions{}, testOpts), time.Now().Add(time.Minute), emptyLogFields)
->>>>>>> 090f71df
 	require.Error(t, err)
 
 	// NB(r): Make sure to call finalizers blockingly (to finish
