// Copyright (c) 2018 Uber Technologies, Inc.
//
// Permission is hereby granted, free of charge, to any person obtaining a copy
// of this software and associated documentation files (the "Software"), to deal
// in the Software without restriction, including without limitation the rights
// to use, copy, modify, merge, publish, distribute, sublicense, and/or sell
// copies of the Software, and to permit persons to whom the Software is
// furnished to do so, subject to the following conditions:
//
// The above copyright notice and this permission notice shall be included in
// all copies or substantial portions of the Software.
//
// THE SOFTWARE IS PROVIDED "AS IS", WITHOUT WARRANTY OF ANY KIND, EXPRESS OR
// IMPLIED, INCLUDING BUT NOT LIMITED TO THE WARRANTIES OF MERCHANTABILITY,
// FITNESS FOR A PARTICULAR PURPOSE AND NONINFRINGEMENT. IN NO EVENT SHALL THE
// AUTHORS OR COPYRIGHT HOLDERS BE LIABLE FOR ANY CLAIM, DAMAGES OR OTHER
// LIABILITY, WHETHER IN AN ACTION OF CONTRACT, TORT OR OTHERWISE, ARISING FROM,
// OUT OF OR IN CONNECTION WITH THE SOFTWARE OR THE USE OR OTHER DEALINGS IN
// THE SOFTWARE.

package writer

import (
	"container/list"
	"errors"
	"math/rand"
	"sync"
	"time"

	"github.com/m3db/m3/src/msg/producer"
	"github.com/m3db/m3/src/msg/protocol/proto"
	"github.com/m3db/m3/src/x/clock"
	"github.com/m3db/m3/src/x/retry"

	"github.com/uber-go/tally"
)

var (
	errFailAllConsumers = errors.New("could not write to any consumer")
	errNoWriters        = errors.New("no writers")
)

type messageWriter interface {
	// Write writes a message, messages not acknowledged in time will be retried.
	// New messages will be written in order, but retries could be out of order.
	Write(rm *producer.RefCountedMessage)

	// Ack acknowledges the metadata.
	Ack(meta metadata) bool

	// Init initialize the message writer.
	Init()

	// Close closes the writer.
	// It should block until all buffered messages have been acknowledged.
	Close()

	// AddConsumerWriter adds a consumer writer.
	AddConsumerWriter(cw consumerWriter)

	// RemoveConsumerWriter removes the consumer writer for the given address.
	RemoveConsumerWriter(addr string)

	// ReplicatedShardID returns the replicated shard id.
	ReplicatedShardID() uint64

	// CutoverNanos returns the cutover nanoseconds.
	CutoverNanos() int64

	// SetCutoverNanos sets the cutover nanoseconds.
	SetCutoverNanos(nanos int64)

	// CutoffNanos returns the cutoff nanoseconds.
	CutoffNanos() int64

	// SetCutoffNanos sets the cutoff nanoseconds.
	SetCutoffNanos(nanos int64)

	// MessageTTLNanos returns the message ttl nanoseconds.
	MessageTTLNanos() int64

	// SetMessageTTLNanos sets the message ttl nanoseconds.
	SetMessageTTLNanos(nanos int64)

	// QueueSize returns the number of messages queued in the writer.
	QueueSize() int
}

type messageWriterMetrics struct {
	writeSuccess             tally.Counter
	oneConsumerWriteError    tally.Counter
	allConsumersWriteError   tally.Counter
	noWritersError           tally.Counter
	writeAfterCutoff         tally.Counter
	writeBeforeCutover       tally.Counter
	messageAcked             tally.Counter
	messageClosed            tally.Counter
	messageDroppedBufferFull tally.Counter
	messageDroppedTTLExpire  tally.Counter
	messageRetry             tally.Counter
	// messageConsumeLatency    tally.Timer
	// messageWriteDelay        tally.Timer
	// scanBatchLatency         tally.Timer
	// scanTotalLatency         tally.Timer
}

func newMessageWriterMetrics(
	scope tally.Scope,
	opts instrument.TimerOptions,
) messageWriterMetrics {
	return messageWriterMetrics{
		writeSuccess:          scope.Counter("write-success"),
		oneConsumerWriteError: scope.Counter("write-error-one-consumer"),
		allConsumersWriteError: scope.
			Tagged(map[string]string{"error-type": "all-consumers"}).
			Counter("write-error"),
		noWritersError: scope.
			Tagged(map[string]string{"error-type": "no-writers"}).
			Counter("write-error"),
		writeAfterCutoff: scope.
			Tagged(map[string]string{"reason": "after-cutoff"}).
			Counter("invalid-write"),
		writeBeforeCutover: scope.
			Tagged(map[string]string{"reason": "before-cutover"}).
			Counter("invalid-write"),
		messageAcked:  scope.Counter("message-acked"),
		messageClosed: scope.Counter("message-closed"),
		messageDroppedBufferFull: scope.Tagged(
			map[string]string{"reason": "buffer-full"},
		).Counter("message-dropped"),
		messageDroppedTTLExpire: scope.Tagged(
			map[string]string{"reason": "ttl-expire"},
		).Counter("message-dropped"),
<<<<<<< HEAD
		messageRetry: scope.Counter("message-retry"),
		// messageConsumeLatency: instrument.MustCreateSampledTimer(scope.Timer("message-consume-latency"), samplingRate),
		// messageWriteDelay:     instrument.MustCreateSampledTimer(scope.Timer("message-write-delay"), samplingRate),
		// scanBatchLatency:      instrument.MustCreateSampledTimer(scope.Timer("scan-batch-latency"), samplingRate),
		// scanTotalLatency:      instrument.MustCreateSampledTimer(scope.Timer("scan-total-latency"), samplingRate),
=======
		messageRetry:          scope.Counter("message-retry"),
		messageConsumeLatency: instrument.NewTimer(scope, "message-consume-latency", opts),
		messageWriteDelay:     instrument.NewTimer(scope, "message-write-delay", opts),
		scanBatchLatency:      instrument.NewTimer(scope, "scan-batch-latency", opts),
		scanTotalLatency:      instrument.NewTimer(scope, "scan-total-latency", opts),
>>>>>>> 39f7821e
	}
}

type messageWriterImpl struct {
	sync.RWMutex

	replicatedShardID uint64
	mPool             messagePool
	opts              Options
	retryOpts         retry.Options
	r                 *rand.Rand
	encoder           proto.Encoder
	numConnections    int

	msgID            uint64
	queue            *list.List
	consumerWriters  []consumerWriter
	iterationIndexes []int
	acks             *acks
	cutOffNanos      int64
	cutOverNanos     int64
	messageTTLNanos  int64
	msgsToWrite      []*message
	isClosed         bool
	doneCh           chan struct{}
	wg               sync.WaitGroup
	m                messageWriterMetrics
	nextFullScan     time.Time
	lastNewWrite     *list.Element

	nowFn clock.NowFn
}

func newMessageWriter(
	replicatedShardID uint64,
	mPool messagePool,
	opts Options,
	m messageWriterMetrics,
) messageWriter {
	if opts == nil {
		opts = NewOptions()
	}
	nowFn := time.Now
	return &messageWriterImpl{
		replicatedShardID: replicatedShardID,
		mPool:             mPool,
		opts:              opts,
		retryOpts:         opts.MessageRetryOptions(),
		r:                 rand.New(rand.NewSource(nowFn().UnixNano())),
		encoder:           proto.NewEncoder(opts.EncoderOptions()),
		numConnections:    opts.ConnectionOptions().NumConnections(),
		msgID:             0,
		queue:             list.New(),
		acks:              newAckHelper(opts.InitialAckMapSize()),
		cutOffNanos:       0,
		cutOverNanos:      0,
		msgsToWrite:       make([]*message, 0, opts.MessageQueueScanBatchSize()),
		isClosed:          false,
		doneCh:            make(chan struct{}),
		m:                 m,
		nowFn:             nowFn,
	}
}

func (w *messageWriterImpl) Write(rm *producer.RefCountedMessage) {
	var (
		nowNanos = w.nowFn().UnixNano()
		msg      = w.newMessage()
	)
	w.Lock()
	if !w.isValidWriteWithLock(nowNanos) {
		w.Unlock()
		w.close(msg)
		return
	}
	rm.IncRef()
	w.msgID++
	meta := metadata{
		shard: w.replicatedShardID,
		id:    w.msgID,
	}
	msg.Set(meta, rm, nowNanos)
	w.acks.add(meta, msg)
	// Make sure all the new writes are ordered in queue.
	if w.lastNewWrite != nil {
		w.lastNewWrite = w.queue.InsertAfter(msg, w.lastNewWrite)
	} else {
		w.lastNewWrite = w.queue.PushFront(msg)
	}
	w.Unlock()
}

func (w *messageWriterImpl) isValidWriteWithLock(nowNanos int64) bool {
	if w.cutOffNanos > 0 && nowNanos >= w.cutOffNanos {
		w.m.writeAfterCutoff.Inc(1)
		return false
	}
	if w.cutOverNanos > 0 && nowNanos < w.cutOverNanos {
		w.m.writeBeforeCutover.Inc(1)
		return false
	}
	return true
}

func (w *messageWriterImpl) write(
	iterationIndexes []int,
	consumerWriters []consumerWriter,
	m *message,
) error {
	m.IncReads()
	msg, isValid := m.Marshaler()
	if !isValid {
		m.DecReads()
		return nil
	}
	// The write function is accessed through only one thread,
	// so no lock is required for encoding.
	err := w.encoder.Encode(msg)
	m.DecReads()
	if err != nil {
		return err
	}
	var (
		// NB(r): Always select the same connection index per shard.
		connIndex = int(w.replicatedShardID % uint64(w.numConnections))
		written   = false
	)
	for i := len(iterationIndexes) - 1; i >= 0; i-- {
<<<<<<< HEAD
		// NB(r): Always select the same connection index per connection.
		consumerWriter := consumerWriters[randIndex(iterationIndexes, i)]
		connIndex := int(w.replicatedShardID % uint64(w.numConnections))
=======
		consumerWriter := consumerWriters[randIndex(iterationIndexes, i)]
>>>>>>> 39f7821e
		if err := consumerWriter.Write(connIndex, w.encoder.Bytes()); err != nil {
			w.m.oneConsumerWriteError.Inc(1)
			continue
		}
		written = true
		w.m.writeSuccess.Inc(1)
		break
	}
	if written {
		return nil
	}
	// Could not be written to any consumer, will retry later.
	w.m.allConsumersWriteError.Inc(1)
	return errFailAllConsumers
}

func randIndex(iterationIndexes []int, i int) int {
	j := rand.Intn(i + 1)
	// NB: we should only mutate the order in the iteration indexes and
	// keep the order of consumer writers unchanged to prevent data race.
	iterationIndexes[i], iterationIndexes[j] = iterationIndexes[j], iterationIndexes[i]
	return iterationIndexes[i]
}

func (w *messageWriterImpl) nextRetryNanos(writeTimes int, nowNanos int64) int64 {
	backoff := retry.BackoffNanos(
		writeTimes,
		w.retryOpts.Jitter(),
		w.retryOpts.BackoffFactor(),
		w.retryOpts.InitialBackoff(),
		w.retryOpts.MaxBackoff(),
		w.r.Int63n,
	)
	return nowNanos + backoff
}

func (w *messageWriterImpl) Ack(meta metadata) bool {
	// acked, initNanos := w.acks.ack(meta)
	acked, _ := w.acks.ack(meta)
	if acked {
		// w.m.messageConsumeLatency.Record(time.Duration(w.nowFn().UnixNano() - initNanos))
		w.m.messageAcked.Inc(1)
		return true
	}
	return false
}

func (w *messageWriterImpl) Init() {
	w.wg.Add(1)
	go func() {
		w.scanMessageQueueUntilClose()
		w.wg.Done()
	}()
}

func (w *messageWriterImpl) scanMessageQueueUntilClose() {
	var (
		interval = w.opts.MessageQueueNewWritesScanInterval()
		jitter   = time.Duration(w.r.Int63n(int64(interval)))
	)
	// NB(cw): Add some jitter before the tick starts to reduce
	// some contention between all the message writers.
	time.Sleep(jitter)
	ticker := time.NewTicker(interval)
	defer ticker.Stop()

	for {
		select {
		case <-ticker.C:
			w.scanMessageQueue()
		case <-w.doneCh:
			return
		}
	}
}

func (w *messageWriterImpl) scanMessageQueue() {
	w.RLock()
	e := w.queue.Front()
	w.lastNewWrite = nil
	isClosed := w.isClosed
	w.RUnlock()
	var (
		msgsToWrite      []*message
		beforeScan       = w.nowFn()
		batchSize        = w.opts.MessageQueueScanBatchSize()
		consumerWriters  []consumerWriter
		iterationIndexes []int
		fullScan         = isClosed || beforeScan.After(w.nextFullScan)
		skipWrites       bool
	)
	for e != nil {
		beforeBatch := w.nowFn()
		beforeBatchNanos := beforeBatch.UnixNano()
		w.Lock()
		e, msgsToWrite = w.scanBatchWithLock(e, beforeBatchNanos, batchSize, fullScan)
		consumerWriters = w.consumerWriters
		iterationIndexes = w.iterationIndexes
		w.Unlock()
		if !fullScan && len(msgsToWrite) == 0 {
			// w.m.scanBatchLatency.Record(w.nowFn().Sub(beforeBatch))
			// If this is not a full scan, abort after the iteration batch
			// that no new messages were found.
			break
		}
		if skipWrites {
			// w.m.scanBatchLatency.Record(w.nowFn().Sub(beforeBatch))
			continue
		}
		if err := w.writeBatch(iterationIndexes, consumerWriters, msgsToWrite); err != nil {
			// When we can't write to any consumer writer, skip the writes in this scan
			// to avoid meaningless attempts but continue to clean up the queue.
			skipWrites = true
		}
		// w.m.scanBatchLatency.Record(w.nowFn().Sub(beforeBatch))
	}
	afterScan := w.nowFn()
	// w.m.scanTotalLatency.Record(afterScan.Sub(beforeScan))
	if fullScan {
		w.nextFullScan = afterScan.Add(w.opts.MessageQueueFullScanInterval())
	}
}

func (w *messageWriterImpl) writeBatch(
	iterationIndexes []int,
	consumerWriters []consumerWriter,
	messages []*message,
) error {
	if len(consumerWriters) == 0 {
		// Not expected in a healthy/valid placement.
		w.m.noWritersError.Inc(int64(len(messages)))
		return errNoWriters
	}
	for _, m := range messages {
		if err := w.write(iterationIndexes, consumerWriters, m); err != nil {
			return err
		}
		// w.m.messageWriteDelay.Record(time.Duration(w.nowFn().UnixNano() - m.InitNanos()))
	}
	return nil
}

// scanBatchWithLock iterates the message queue with a lock. It returns after
// visited enough elements. So it holds the lock for less time and allows new
// writes to be unblocked.
func (w *messageWriterImpl) scanBatchWithLock(
	start *list.Element,
	nowNanos int64,
	batchSize int,
	fullScan bool,
) (*list.Element, []*message) {
	var (
		iterated int
		next     *list.Element
	)
	w.msgsToWrite = w.msgsToWrite[:0]
	for e := start; e != nil; e = next {
		iterated++
		if iterated > batchSize {
			break
		}
		next = e.Next()
		m := e.Value.(*message)
		if w.isClosed {
			// Simply ack the messages here to mark them as consumed for this
			// message writer, this is useful when user removes a consumer service
			// during runtime that may be unhealthy to consume the messages.
			// So that the unacked messages for the unhealthy consumer services
			// do not stay in memory forever.
			// NB: The message must be added to the ack map to be acked here.
			w.acks.ack(m.Metadata())
			w.removeFromQueueWithLock(e, m)
			w.m.messageClosed.Inc(1)
			continue
		}
		if m.RetryAtNanos() >= nowNanos {
			if !fullScan {
				// If this is not a full scan, bail after the first element that
				// is not a new write.
				break
			}
			continue
		}
		// If the message exceeded its allowed ttl of the consumer service,
		// remove it from the buffer.
		if w.messageTTLNanos > 0 && m.InitNanos()+w.messageTTLNanos <= nowNanos {
			// There is a chance the message was acked right before the ack is
			// called, in which case just remove it from the queue.
			if acked, _ := w.acks.ack(m.Metadata()); acked {
				w.m.messageDroppedTTLExpire.Inc(1)
			}
			w.removeFromQueueWithLock(e, m)
			continue
		}
		if m.IsAcked() {
			w.removeFromQueueWithLock(e, m)
			continue
		}
		if m.IsDroppedOrConsumed() {
			// There is a chance the message could be acked between m.Acked()
			// and m.IsDroppedOrConsumed() check, in which case we should not
			// mark it as dropped, just continue and next tick will remove it
			// as acked.
			if m.IsAcked() {
				continue
			}
			w.acks.remove(m.Metadata())
			w.removeFromQueueWithLock(e, m)
			w.m.messageDroppedBufferFull.Inc(1)
			continue
		}
		m.IncWriteTimes()
		writeTimes := m.WriteTimes()
		m.SetRetryAtNanos(w.nextRetryNanos(writeTimes, nowNanos))
		if writeTimes > 1 {
			w.m.messageRetry.Inc(1)
		}
		w.msgsToWrite = append(w.msgsToWrite, m)
	}
	return next, w.msgsToWrite
}

func (w *messageWriterImpl) Close() {
	w.Lock()
	if w.isClosed {
		w.Unlock()
		return
	}
	w.isClosed = true
	w.Unlock()
	// NB: Wait until all messages cleaned up then close.
	w.waitUntilAllMessageRemoved()
	close(w.doneCh)
	w.wg.Wait()
}

func (w *messageWriterImpl) waitUntilAllMessageRemoved() {
	// The message writers are being closed sequentially, checking isEmpty()
	// before always waiting for the first tick can speed up Close() a lot.
	if w.isEmpty() {
		return
	}
	ticker := time.NewTicker(w.opts.CloseCheckInterval())
	defer ticker.Stop()

	for range ticker.C {
		if w.isEmpty() {
			return
		}
	}
}

func (w *messageWriterImpl) isEmpty() bool {
	w.RLock()
	l := w.queue.Len()
	w.RUnlock()
	return l == 0
}

func (w *messageWriterImpl) ReplicatedShardID() uint64 {
	return w.replicatedShardID
}

func (w *messageWriterImpl) CutoffNanos() int64 {
	w.RLock()
	res := w.cutOffNanos
	w.RUnlock()
	return res
}

func (w *messageWriterImpl) SetCutoffNanos(nanos int64) {
	w.Lock()
	w.cutOffNanos = nanos
	w.Unlock()
}

func (w *messageWriterImpl) CutoverNanos() int64 {
	w.RLock()
	res := w.cutOverNanos
	w.RUnlock()
	return res
}

func (w *messageWriterImpl) SetCutoverNanos(nanos int64) {
	w.Lock()
	w.cutOverNanos = nanos
	w.Unlock()
}

func (w *messageWriterImpl) MessageTTLNanos() int64 {
	w.RLock()
	res := w.messageTTLNanos
	w.RUnlock()
	return res
}

func (w *messageWriterImpl) SetMessageTTLNanos(nanos int64) {
	w.Lock()
	w.messageTTLNanos = nanos
	w.Unlock()
}

func (w *messageWriterImpl) AddConsumerWriter(cw consumerWriter) {
	w.Lock()
	newConsumerWriters := make([]consumerWriter, 0, len(w.consumerWriters)+1)
	newConsumerWriters = append(newConsumerWriters, w.consumerWriters...)
	newConsumerWriters = append(newConsumerWriters, cw)

	w.iterationIndexes = make([]int, len(newConsumerWriters))
	for i := range w.iterationIndexes {
		w.iterationIndexes[i] = i
	}
	w.consumerWriters = newConsumerWriters
	w.Unlock()
}

func (w *messageWriterImpl) RemoveConsumerWriter(addr string) {
	w.Lock()
	newConsumerWriters := make([]consumerWriter, 0, len(w.consumerWriters)-1)
	for _, cw := range w.consumerWriters {
		if cw.Address() == addr {
			continue
		}
		newConsumerWriters = append(newConsumerWriters, cw)
	}

	w.iterationIndexes = make([]int, len(newConsumerWriters))
	for i := range w.iterationIndexes {
		w.iterationIndexes[i] = i
	}
	w.consumerWriters = newConsumerWriters
	w.Unlock()
}

func (w *messageWriterImpl) QueueSize() int {
	return w.acks.size()
}

func (w *messageWriterImpl) newMessage() *message {
	if w.mPool != nil {
		return w.mPool.Get()
	}
	return newMessage()
}

func (w *messageWriterImpl) removeFromQueueWithLock(e *list.Element, m *message) {
	w.queue.Remove(e)
	w.close(m)
}

func (w *messageWriterImpl) close(m *message) {
	if w.mPool != nil {
		m.Close()
		w.mPool.Put(m)
	}
}

type acks struct {
	sync.Mutex

	ackMap map[metadata]*message
}

// nolint: unparam
func newAckHelper(size int) *acks {
	return &acks{
		ackMap: make(map[metadata]*message, size),
	}
}

func (a *acks) add(meta metadata, m *message) {
	a.Lock()
	a.ackMap[meta] = m
	a.Unlock()
}

func (a *acks) remove(meta metadata) {
	a.Lock()
	delete(a.ackMap, meta)
	a.Unlock()
}

func (a *acks) ack(meta metadata) (bool, int64) {
	a.Lock()
	m, ok := a.ackMap[meta]
	if !ok {
		a.Unlock()
		// Acking a message that is already acked, which is ok.
		return false, 0
	}
	delete(a.ackMap, meta)
	a.Unlock()
	initNanos := m.InitNanos()
	m.Ack()
	return true, initNanos
}

func (a *acks) size() int {
	a.Lock()
	l := len(a.ackMap)
	a.Unlock()
	return l
}<|MERGE_RESOLUTION|>--- conflicted
+++ resolved
@@ -30,6 +30,7 @@
 	"github.com/m3db/m3/src/msg/producer"
 	"github.com/m3db/m3/src/msg/protocol/proto"
 	"github.com/m3db/m3/src/x/clock"
+	"github.com/m3db/m3/src/x/instrument"
 	"github.com/m3db/m3/src/x/retry"
 
 	"github.com/uber-go/tally"
@@ -131,19 +132,11 @@
 		messageDroppedTTLExpire: scope.Tagged(
 			map[string]string{"reason": "ttl-expire"},
 		).Counter("message-dropped"),
-<<<<<<< HEAD
-		messageRetry: scope.Counter("message-retry"),
-		// messageConsumeLatency: instrument.MustCreateSampledTimer(scope.Timer("message-consume-latency"), samplingRate),
-		// messageWriteDelay:     instrument.MustCreateSampledTimer(scope.Timer("message-write-delay"), samplingRate),
-		// scanBatchLatency:      instrument.MustCreateSampledTimer(scope.Timer("scan-batch-latency"), samplingRate),
-		// scanTotalLatency:      instrument.MustCreateSampledTimer(scope.Timer("scan-total-latency"), samplingRate),
-=======
 		messageRetry:          scope.Counter("message-retry"),
 		messageConsumeLatency: instrument.NewTimer(scope, "message-consume-latency", opts),
 		messageWriteDelay:     instrument.NewTimer(scope, "message-write-delay", opts),
 		scanBatchLatency:      instrument.NewTimer(scope, "scan-batch-latency", opts),
 		scanTotalLatency:      instrument.NewTimer(scope, "scan-total-latency", opts),
->>>>>>> 39f7821e
 	}
 }
 
@@ -272,13 +265,7 @@
 		written   = false
 	)
 	for i := len(iterationIndexes) - 1; i >= 0; i-- {
-<<<<<<< HEAD
-		// NB(r): Always select the same connection index per connection.
 		consumerWriter := consumerWriters[randIndex(iterationIndexes, i)]
-		connIndex := int(w.replicatedShardID % uint64(w.numConnections))
-=======
-		consumerWriter := consumerWriters[randIndex(iterationIndexes, i)]
->>>>>>> 39f7821e
 		if err := consumerWriter.Write(connIndex, w.encoder.Bytes()); err != nil {
 			w.m.oneConsumerWriteError.Inc(1)
 			continue
