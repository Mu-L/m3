// Copyright (c) 2019 Uber Technologies, Inc.
//
// Permission is hereby granted, free of charge, to any person obtaining a copy
// of this software and associated documentation files (the "Software"), to deal
// in the Software without restriction, including without limitation the rights
// to use, copy, modify, merge, publish, distribute, sublicense, and/or sell
// copies of the Software, and to permit persons to whom the Software is
// furnished to do so, subject to the following conditions:
//
// The above copyright notice and this permission notice shall be included in
// all copies or substantial portions of the Software.
//
// THE SOFTWARE IS PROVIDED "AS IS", WITHOUT WARRANTY OF ANY KIND, EXPRESS OR
// IMPLIED, INCLUDING BUT NOT LIMITED TO THE WARRANTIES OF MERCHANTABILITY,
// FITNESS FOR A PARTICULAR PURPOSE AND NONINFRINGEMENT. IN NO EVENT SHALL THE
// AUTHORS OR COPYRIGHT HOLDERS BE LIABLE FOR ANY CLAIM, DAMAGES OR OTHER
// LIABILITY, WHETHER IN AN ACTION OF CONTRACT, TORT OR OTHERWISE, ARISING FROM,
// OUT OF OR IN CONNECTION WITH THE SOFTWARE OR THE USE OR OTHER DEALINGS IN
// THE SOFTWARE.

package main

import (
	"net"
	"net/http"
	"time"

	"github.com/m3db/m3/src/dbnode/encoding"
	"github.com/m3db/m3/src/dbnode/encoding/m3tsz"
	"github.com/m3db/m3/src/query/models"
	"github.com/m3db/m3/src/query/pools"
	"github.com/m3db/m3/src/query/remote"
	"github.com/m3db/m3/src/x/instrument"
	"github.com/m3db/m3/src/x/pool"

	"go.uber.org/zap"
)

var (
	iterPools = pools.BuildIteratorPools(
		pools.BuildIteratorPoolsOptions{})
	poolWrapper = pools.NewPoolsWrapper(iterPools)

	iOpts      = instrument.NewOptions()
	logger     = iOpts.Logger()
	tagOptions = models.NewTagOptions()

	encoderPoolOpts = pool.NewObjectPoolOptions()
	encoderPool     = encoding.NewEncoderPool(encoderPoolOpts)

	checkedBytesPool pool.CheckedBytesPool
	encodingOpts     encoding.Options
)

func init() {
	buckets := []pool.Bucket{{Capacity: 10, Count: 10}}
	newBackingBytesPool := func(s []pool.Bucket) pool.BytesPool {
		return pool.NewBytesPool(s, nil)
	}

	checkedBytesPool = pool.NewCheckedBytesPool(buckets, nil, newBackingBytesPool)
	checkedBytesPool.Init()

	encodingOpts = encoding.NewOptions().SetEncoderPool(encoderPool).SetBytesPool(checkedBytesPool)

	encoderPool.Init(func() encoding.Encoder {
		return m3tsz.NewEncoder(time.Time{}, nil, true, encodingOpts)
	})
}

func main() {
	opts := iteratorOptions{
		encoderPool:   encoderPool,
		iteratorPools: iterPools,
		tagOptions:    tagOptions,
		iOpts:         iOpts,
	}

	seriesLoader := newHTTPSeriesLoadHandler(opts)
<<<<<<< HEAD
	querier := &querier{opts: opts, handler: seriesLoader}
=======

	querier, err := newQuerier(
		opts,
		seriesLoader,
		time.Hour*12,
		time.Second*15,
	)
	if err != nil {
		logger.Error("could not create querier", zap.Error(err))
		return
	}

>>>>>>> bfd99794
	server := remote.NewGRPCServer(
		querier,
		models.QueryContextOptions{},
		poolWrapper,
		iOpts,
	)

	addr := "0.0.0.0:9000"
	logger.Info("starting remote server", zap.String("address", addr))
	listener, err := net.Listen("tcp", addr)
	if err != nil {
		logger.Error("listener error", zap.Error(err))
		return
	}

	loaderAddr := "0.0.0.0:9001"
	go func() {
		if err := http.ListenAndServe(loaderAddr, seriesLoader); err != nil {
			logger.Error("series load handler failed", zap.Error(err))
		}
	}()

	if err := server.Serve(listener); err != nil {
		logger.Error("serve error", zap.Error(err))
	}
}<|MERGE_RESOLUTION|>--- conflicted
+++ resolved
@@ -77,9 +77,6 @@
 	}
 
 	seriesLoader := newHTTPSeriesLoadHandler(opts)
-<<<<<<< HEAD
-	querier := &querier{opts: opts, handler: seriesLoader}
-=======
 
 	querier, err := newQuerier(
 		opts,
@@ -92,7 +89,6 @@
 		return
 	}
 
->>>>>>> bfd99794
 	server := remote.NewGRPCServer(
 		querier,
 		models.QueryContextOptions{},
